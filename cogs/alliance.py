--- conflicted
+++ resolved
@@ -121,20 +121,7 @@
             return
 
         try:
-<<<<<<< HEAD
-            ephemeral = interaction.guild is not None
-            if interaction.guild is not None:  # Check bot permissions only if in a guild
-                perm_check = interaction.guild.get_member(interaction.client.user.id)
-                if not perm_check or not perm_check.guild_permissions.administrator:
-                    await interaction.response.send_message(
-                        "Beeb boop 🤖 I need **Administrator** permissions to function. "
-                        "Go to server settings --> Roles --> find my role --> scroll down and turn on Administrator",
-                        ephemeral=ephemeral
-                    )
-                    return
-=======
-
->>>>>>> a44f57e1
+
                 
             self.c_settings.execute("SELECT COUNT(*) FROM admin")
             admin_count = self.c_settings.fetchone()[0]
