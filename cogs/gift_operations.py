import discord
from discord.ext import commands
import requests
from requests.adapters import HTTPAdapter
from urllib3.util.retry import Retry
import importlib
import hashlib
import json
from datetime import datetime
import sqlite3
from discord.ext import tasks
import asyncio
import base64
import re
import os
import traceback
import time
import random
import logging
import logging.handlers
from .alliance_member_operations import AllianceSelectView
from .alliance import PaginatedChannelView
from .gift_operationsapi import GiftCodeAPI
from .gift_captchasolver import GiftCaptchaSolver

class GiftOperations(commands.Cog):
    def __init__(self, bot):
        self.bot = bot
        
        # Logger Setup for gift_ops.txt
        self.logger = logging.getLogger('gift_ops')
        self.logger.setLevel(logging.INFO)
        self.logger.propagate = False  # Prevent propagation to root logger
        log_formatter = logging.Formatter('%(asctime)s - %(name)s - %(levelname)s - %(message)s')

        log_dir = 'log'
        if not os.path.exists(log_dir):
            os.makedirs(log_dir)
        log_file_path = os.path.join(log_dir, 'gift_ops.txt')
        self.log_directory = log_dir

        file_handler = logging.handlers.RotatingFileHandler(
            log_file_path, maxBytes=3 * 1024 * 1024, backupCount=1, encoding='utf-8'
        )
        file_handler.setFormatter(log_formatter)
        if not self.logger.hasHandlers():
            self.logger.addHandler(file_handler)

        # Logger Setup for giftlog.txt
        self.giftlog = logging.getLogger("giftlog")
        self.giftlog.setLevel(logging.INFO)
        self.giftlog.propagate = False

        giftlog_file = os.path.join(log_dir, 'giftlog.txt')
        giftlog_handler = logging.handlers.RotatingFileHandler(
            giftlog_file, maxBytes=3 * 1024 * 1024, backupCount=1, encoding='utf-8'
        )
        giftlog_handler.setFormatter(logging.Formatter('%(asctime)s - %(message)s'))
        if not self.giftlog.hasHandlers():
            self.giftlog.addHandler(giftlog_handler)

        self.logger.info("GiftOperations Cog initializing...")

        if hasattr(bot, 'conn'):
            self.conn = bot.conn
            self.cursor = self.conn.cursor()
        else:
            if not os.path.exists('db'):
                os.makedirs('db')
            self.conn = sqlite3.connect('db/giftcode.sqlite')
            self.cursor = self.conn.cursor()

        # API Setup
        self.api = GiftCodeAPI(bot)

        # Gift Code Control Table
        self.cursor.execute("""
            CREATE TABLE IF NOT EXISTS giftcodecontrol (
                alliance_id INTEGER PRIMARY KEY,
                status INTEGER DEFAULT 0
            )
        """)
        self.conn.commit()

        # Settings DB Connection
        if not os.path.exists('db'): os.makedirs('db')
        self.settings_conn = sqlite3.connect('db/settings.sqlite')
        self.settings_cursor = self.settings_conn.cursor()

        # Alliance DB Connection
        if not os.path.exists('db'): os.makedirs('db')
        self.alliance_conn = sqlite3.connect('db/alliance.sqlite')
        self.alliance_cursor = self.alliance_conn.cursor()

        # Gift Code Channel Table
        self.cursor.execute("""
            CREATE TABLE IF NOT EXISTS giftcode_channel (
                alliance_id INTEGER,
                channel_id INTEGER,
                PRIMARY KEY (alliance_id)
            )
        """)
        self.conn.commit()

        self.cursor.execute("""
            CREATE TABLE IF NOT EXISTS claim_logs (
                id INTEGER PRIMARY KEY AUTOINCREMENT,
                fid INTEGER,
                giftcode TEXT,
                claim_time TEXT,
                FOREIGN KEY (giftcode) REFERENCES gift_codes (giftcode)
            )
        """)
        self.conn.commit()

        # Add validation_status column to gift_codes table if it doesn't exist
        try:
            self.cursor.execute("ALTER TABLE gift_codes ADD COLUMN validation_status TEXT DEFAULT 'pending'")
            self.conn.commit()
        except sqlite3.OperationalError:
            # Column already exists
            pass

        # WOS API URLs and Key
        self.wos_player_info_url = "https://wos-giftcode-api.centurygame.com/api/player"
        self.wos_giftcode_url = "https://wos-giftcode-api.centurygame.com/api/gift_code"
        self.wos_captcha_url = "https://wos-giftcode-api.centurygame.com/api/captcha"
        self.wos_giftcode_redemption_url = "https://wos-giftcode.centurygame.com"
        self.wos_encrypt_key = "tB87#kPtkxqOS2"

        # Retry Configuration for Requests
        self.retry_config = Retry(
            total=10,
            backoff_factor=0.5,
            status_forcelist=[429, 500, 502, 503, 504],
            allowed_methods=["POST", "GET"]
        )

        # Initialization of Locks and Cooldowns
        self.captcha_solver = None
        self._validation_lock = asyncio.Lock()
        self.last_validation_attempt_time = 0
        self.validation_cooldown = 5
        self.test_captcha_cooldowns = {} # User ID: last test timestamp for test button
        self.test_captcha_delay = 60

        self.processing_stats = {
        "ocr_solver_calls": 0,       # Times solver.solve_captcha was called
        "ocr_valid_format": 0,     # Times solver returned success=True
        "captcha_submissions": 0,  # Times a solved code was sent to API
        "server_validation_success": 0, # Captcha accepted by server (not CAPTCHA_ERROR)
        "server_validation_failure": 0, # Captcha rejected by server (CAPTCHA_ERROR)
        "total_fids_processed": 0,   # Count of completed claim_giftcode calls
        "total_processing_time": 0.0 # Sum of durations for completed calls
        }

        # Captcha Solver Initialization Attempt
        try:
            self.settings_cursor.execute("""
                CREATE TABLE IF NOT EXISTS ocr_settings (
                    id INTEGER PRIMARY KEY AUTOINCREMENT,
                    enabled INTEGER DEFAULT 1,
                    save_images INTEGER DEFAULT 0
                    -- Remove use_gpu and gpu_device columns if they existed
                )""")
            self.settings_conn.commit()

            # Load latest OCR settings
            self.settings_cursor.execute("SELECT enabled, save_images FROM ocr_settings ORDER BY id DESC LIMIT 1")
            ocr_settings = self.settings_cursor.fetchone()

            if ocr_settings:
                enabled, save_images = ocr_settings
                if enabled == 1:
                    self.logger.info("GiftOps __init__: OCR is enabled. Initializing ddddocr solver...")
                    self.captcha_solver = GiftCaptchaSolver(save_images=save_images)
                    if not self.captcha_solver.is_initialized:
                        self.logger.error("GiftOps __init__: DdddOcr solver FAILED to initialize.")
                        self.captcha_solver = None
                    else:
                        self.logger.info("GiftOps __init__: DdddOcr solver initialized successfully.")
                else:
                    self.logger.info("GiftOps __init__: OCR is disabled in settings.")
            else:
                self.logger.warning("GiftOps __init__: No OCR settings found in DB. Inserting defaults (Enabled=1, SaveImages=0).")
                self.settings_cursor.execute("""
                    INSERT INTO ocr_settings (enabled, save_images) VALUES (1, 0)
                """)
                self.settings_conn.commit()
                self.logger.info("GiftOps __init__: Attempting initialization with default settings...")
                self.captcha_solver = GiftCaptchaSolver(save_images=0)
                if not self.captcha_solver.is_initialized:
                    self.logger.error("GiftOps __init__: DdddOcr solver FAILED to initialize with defaults.")
                    self.captcha_solver = None
                else: # Ensure success is logged here for the CI
                    self.logger.info("GiftOps __init__: DdddOcr solver initialized successfully.")

        except ImportError as lib_err:
            self.logger.exception(f"GiftOps __init__: ERROR - Missing required library for OCR (likely ddddocr): {lib_err}. Captcha solving disabled.")
            self.captcha_solver = None
        except Exception as e:
            self.logger.exception(f"GiftOps __init__: Unexpected error during Captcha solver setup: {e}")
            self.logger.exception(f"Traceback: {traceback.format_exc()}")
            self.captcha_solver = None

        # Test FID Settings Table
        try:
            self.settings_cursor.execute("""
                CREATE TABLE IF NOT EXISTS test_fid_settings (
                    id INTEGER PRIMARY KEY AUTOINCREMENT,
                    test_fid TEXT NOT NULL
                )
            """)
            
            self.settings_cursor.execute("SELECT test_fid FROM test_fid_settings ORDER BY id DESC LIMIT 1")
            result = self.settings_cursor.fetchone()
            
            if not result: # Insert the default test FID if no entry exists
                self.settings_cursor.execute("INSERT INTO test_fid_settings (test_fid) VALUES (?)", ("244886619",))
                self.settings_conn.commit()
                self.logger.info("Initialized default test FID (244886619) in database")
        except Exception as e:
            self.logger.exception(f"Error setting up test FID table: {e}")

    def clean_gift_code(self, giftcode):
        """Remove invisible Unicode characters (like RLM) that can contaminate gift codes"""
        import unicodedata
        cleaned = ''.join(char for char in giftcode if unicodedata.category(char)[0] != 'C')
        return cleaned.strip()
    
    @commands.Cog.listener()
    async def on_ready(self):
        """
        Handles cog setup when the bot is ready.
        Initializes database tables, loads OCR settings, initializes the captcha solver if enabled,
        validates gift code channels, and starts the background task loop.
        """
        self.logger.info("GiftOps Cog: on_ready triggered.")
        try:
            try:
                self.logger.info("Checking ocr_settings table schema...")
                conn_info = sqlite3.connect('db/settings.sqlite')
                cursor_info = conn_info.cursor()
                cursor_info.execute("PRAGMA table_info(ocr_settings)")
                columns = [col[1] for col in cursor_info.fetchall()]
                columns_to_drop = []
                if 'use_gpu' in columns: columns_to_drop.append('use_gpu')
                if 'gpu_device' in columns: columns_to_drop.append('gpu_device')
                    
                if columns_to_drop:
                    sqlite_version = sqlite3.sqlite_version_info
                    if sqlite_version >= (3, 35, 0):
                        self.logger.info(f"Found old columns {columns_to_drop} in ocr_settings. SQLite version {sqlite3.sqlite_version} supports DROP COLUMN. Attempting removal.")
                        for col_name in columns_to_drop:
                            try:
                                self.settings_cursor.execute(f"ALTER TABLE ocr_settings DROP COLUMN {col_name}")
                                self.logger.info(f"Successfully dropped column: {col_name}")
                            except Exception as drop_err:
                                self.logger.error(f"Error dropping column {col_name}: {drop_err}")
                        self.settings_conn.commit()
                    else:
                        self.logger.warning(f"Found old columns {columns_to_drop} in ocr_settings, but SQLite version {sqlite3.sqlite_version} (< 3.35.0) does not support DROP COLUMN easily. Columns will be ignored.")
                else:
                    self.logger.info("ocr_settings table schema is up to date.")
                conn_info.close()
            except Exception as schema_err:
                self.logger.error(f"Error during ocr_settings schema check/cleanup: {schema_err}")

            # OCR Settings Table Setup
            self.logger.info("Setting up ocr_settings table (ensuring correct schema)...")
            self.settings_cursor.execute("""
                CREATE TABLE IF NOT EXISTS ocr_settings (
                    id INTEGER PRIMARY KEY AUTOINCREMENT,
                    enabled INTEGER DEFAULT 1,
                    save_images INTEGER DEFAULT 0
                )
            """)
            self.settings_conn.commit()
            self.logger.info("ocr_settings table checked/created.")

            # Initialize Default OCR Settings if Needed
            self.settings_cursor.execute("SELECT COUNT(*) FROM ocr_settings")
            count = self.settings_cursor.fetchone()[0]
            if count == 0:
                self.logger.info("No OCR settings found, inserting defaults (Enabled=1, SaveImages=0)...")
                self.settings_cursor.execute("""
                    INSERT INTO ocr_settings (enabled, save_images) VALUES (1, 0)
                """)
                self.settings_conn.commit()
                self.logger.info("Default OCR settings inserted.")
            else:
                self.logger.info(f"Found {count} existing OCR settings row(s). Using the latest.")

            # Load OCR Settings and Initialize Solver
            if self.captcha_solver is None:
                self.logger.warning("Captcha solver not initialized in __init__, attempting again in on_ready...")
                self.settings_cursor.execute("SELECT enabled, save_images FROM ocr_settings ORDER BY id DESC LIMIT 1")
                ocr_settings = self.settings_cursor.fetchone()

                if ocr_settings:
                    enabled, save_images_setting = ocr_settings
                    self.logger.info(f"on_ready loaded settings: Enabled={enabled}, SaveImages={save_images_setting}")
                    if enabled == 1:
                        self.logger.info("OCR is enabled, attempting ddddocr initialization...")
                        try:
                            self.captcha_solver = GiftCaptchaSolver(save_images=save_images_setting)
                            if not self.captcha_solver.is_initialized:
                                self.logger.error("DdddOcr solver FAILED to initialize in on_ready.")
                                self.captcha_solver = None
                        except Exception:
                            self.logger.exception("Failed to initialize Captcha Solver in on_ready.")
                            self.captcha_solver = None
                    else:
                        self.logger.info("OCR is disabled in settings (checked in on_ready).")
                else:
                    self.logger.warning("Could not load OCR settings from database in on_ready.")
            else:
                self.logger.info("Captcha solver was already initialized.")

            # Gift Code Channel Validation
            self.logger.info("Validating gift code channels...")
            self.cursor.execute("SELECT channel_id, alliance_id FROM giftcode_channel")
            channel_configs = self.cursor.fetchall()
            self.logger.info(f"Found {len(channel_configs)} gift code channel configurations in DB.")

            invalid_channels = []
            for channel_id, alliance_id in channel_configs:
                channel = self.bot.get_channel(channel_id)
                if not channel:
                    self.logger.warning(f"Channel ID {channel_id} (Alliance: {alliance_id}) is invalid or bot cannot access it. Marking for removal.")
                    invalid_channels.append(channel_id)
                elif not isinstance(channel, discord.TextChannel):
                    self.logger.warning(f"Channel ID {channel_id} (Alliance: {alliance_id}) is not a Text Channel. Marking for removal.")
                    invalid_channels.append(channel_id)
                elif not channel.permissions_for(channel.guild.me).send_messages:
                    self.logger.warning(f"Missing send message permissions in channel {channel_id}. Functionality may be limited.")

            if invalid_channels:
                unique_invalid_channels = list(set(invalid_channels))
                self.logger.info(f"Removing {len(unique_invalid_channels)} invalid channel configurations from database: {unique_invalid_channels}")
                placeholders = ','.join('?' * len(unique_invalid_channels))
                try:
                    self.cursor.execute(f"DELETE FROM giftcode_channel WHERE channel_id IN ({placeholders})", unique_invalid_channels)
                    self.conn.commit()
                    self.logger.info("Successfully removed invalid channel configurations.")
                except sqlite3.Error as db_err:
                    self.logger.exception(f"DATABASE ERROR removing invalid channels from database: {db_err}")
            else:
                self.logger.info("All configured gift code channels appear valid.")

            # Start Background Task Loop
            if not self.check_channels_loop.is_running():
                self.logger.info("Starting check_channels_loop background task...")
                self.check_channels_loop.start()
                self.logger.info("check_channels_loop started.")
            else:
                self.logger.info("check_channels_loop is already running.")

            self.logger.info("GiftOps Cog: on_ready setup finished successfully.")

        except sqlite3.Error as db_err:
            self.logger.exception(f"DATABASE ERROR during on_ready setup: {db_err}")
        except Exception as e:
            self.logger.exception(f"UNEXPECTED ERROR during on_ready setup: {e}")

    @discord.ext.commands.Cog.listener()
    async def on_message(self, message: discord.Message):
        log_file_path = os.path.join(self.log_directory, 'giftlog.txt')
        try:
            if message.author.bot or not message.guild:
                return

            self.cursor.execute("SELECT alliance_id FROM giftcode_channel WHERE channel_id = ?", (message.channel.id,))
            channel_info = self.cursor.fetchone()
            if not channel_info:
                return

            try:
                self.logger.info(f"GiftOps: [on_message] Running API sync for channel {message.channel.id}")
                await self.api.validate_and_clean_giftcode_file()
                await self.api.sync_with_api()
                self.logger.info("GiftOps: [on_message] API sync complete.")
            except Exception as e:
                self.logger.exception(f"Error during API sync triggered by on_message: {str(e)}")

            content = message.content.strip()
            if not content:
                return

            # Extract potential gift code
            giftcode = None
            if len(content.split()) == 1:
                if re.match(r'^[a-zA-Z0-9]+$', content):
                    giftcode = content
            else:
                code_match = re.search(r'Code:\s*(\S+)', content, re.IGNORECASE)
                if code_match:
                    giftcode = code_match.group(1)
            if giftcode:
                giftcode = self.clean_gift_code(giftcode)
            if not giftcode:
                self.logger.debug(f"[on_message] No valid gift code format found in message {message.id}")
                return

            log_timestamp = datetime.now().strftime('%Y-%m-%d %H:%M:%S')
            self.logger.info(f"{log_timestamp} GiftOps: [on_message] Detected potential code '{giftcode}' in channel {message.channel.id} (Msg ID: {message.id})")

            # Check if code already exists
            self.cursor.execute("SELECT 1 FROM gift_codes WHERE giftcode = ?", (giftcode,))
            if self.cursor.fetchone():
                self.logger.info(f"GiftOps: [on_message] Code '{giftcode}' already exists in database.")
                reply_embed = discord.Embed(title="ℹ️ Gift Code Already Known", color=discord.Color.blue())
                reply_embed.description=(
                        f"**Gift Code Details**\n━━━━━━━━━━━━━━━━━━━━━━\n"
                        f"👤 **Sender:** {message.author.mention}\n"
                        f"🎁 **Gift Code:** `{giftcode}`\n"
                        f"📝 **Status:** Already in database.\n"
                        f"━━━━━━━━━━━━━━━━━━━━━━\n")
                reaction_to_add = "ℹ️"
            else:
                # Add code without validation
                self.logger.info(f"GiftOps: [on_message] Adding new code '{giftcode}' to database as pending validation.")
                self.cursor.execute(
                    "INSERT INTO gift_codes (giftcode, date, validation_status) VALUES (?, ?, ?)",
                    (giftcode, datetime.now().strftime("%Y-%m-%d"), "pending")
                )
                self.conn.commit()

                # Don't send to API until validated
                self.logger.info(f"GiftOps: [on_message] Code '{giftcode}' added as pending - will send to API after validation.")

                self.cursor.execute("SELECT alliance_id FROM giftcodecontrol WHERE status = 1")
                auto_alliances = self.cursor.fetchall()
                if auto_alliances:
                    self.logger.info(f"GiftOps: [on_message] Triggering auto-use for {len(auto_alliances)} alliances for code '{giftcode}'.")
                    for alliance in auto_alliances:
                        await self.use_giftcode_for_alliance(alliance[0], giftcode)

                else:
                    self.logger.info("GiftOps: [on_message] No alliances configured for auto-use.")

                reply_embed = discord.Embed(title="✅ Gift Code Added", color=discord.Color.green())
                reply_embed.description=(
                    f"**Gift Code Details**\n━━━━━━━━━━━━━━━━━━━━━━\n"
                    f"👤 **Sender:** {message.author.mention}\n"
                    f"🎁 **Gift Code:** `{giftcode}`\n"
                    f"📝 **Status:** Added to database (will be validated on first use).\n"
                    f"━━━━━━━━━━━━━━━━━━━━━━\n")
                reaction_to_add = "✅"

            # Add reaction and reply
            if reaction_to_add:
                try:
                    await message.add_reaction(reaction_to_add)
                except (discord.Forbidden, discord.NotFound):
                    self.logger.error(f"GiftOps: [on_message] Failed to add reaction '{reaction_to_add}' to message {message.id}")
                except Exception as react_err:
                    self.logger.exception(f"GiftOps: [on_message] Unexpected error adding reaction: {react_err}")

            if reply_embed:
                try:
                    await message.reply(embed=reply_embed, mention_author=False)
                except (discord.Forbidden, discord.NotFound):
                    self.logger.error(f"GiftOps: [on_message] Failed to reply to message {message.id}")
                except Exception as reply_err:
                    self.logger.exception(f"GiftOps: [on_message] Unexpected error replying: {reply_err}")

        except Exception as e:
            self.logger.exception(f"GiftOps: UNEXPECTED Error in on_message handler: {str(e)}")
            traceback.print_exc()
            error_timestamp = datetime.now().strftime('%Y-%m-%d %H:%M:%S')
            error_details = traceback.format_exc()
            log_message_handler = (
                f"\n--- ERROR in on_message Handler ({error_timestamp}) ---\n"
                f"Message ID: {message.id if 'message' in locals() else 'N/A'}\n"
                f"Channel ID: {message.channel.id if 'message' in locals() else 'N/A'}\n"
                f"Error: {str(e)}\n"
                f"Traceback:\n{error_details}\n"
                f"---------------------------------------------------------\n"
            )
            try:
                self.giftlog.info(log_message_handler.strip())
            except Exception as log_e:
                self.logger.exception(f"GiftOps: CRITICAL - Failed to write on_message handler error log: {log_e}")

    async def verify_test_fid(self, fid):
        """
        Verify that a FID is valid by attempting to login to the account.
        
        Args:
            fid (str): The FID to verify
            
        Returns:
            tuple: (is_valid, message) where is_valid is a boolean and message is a string
        """
        try:
            self.logger.info(f"Verifying test FID: {fid}")
            
            session, response_stove_info = self.get_stove_info_wos(player_id=fid)
            
            try:
                player_info_json = response_stove_info.json()
            except json.JSONDecodeError:
                self.logger.error(f"Invalid JSON response when verifying FID {fid}")
                return False, "Invalid response from server"
            
            login_successful = player_info_json.get("msg") == "success"
            
            if login_successful:
                try:
                    nickname = player_info_json.get("data", {}).get("nickname", "Unknown")
                    furnace_lv = player_info_json.get("data", {}).get("stove_lv", "Unknown")
                    self.logger.info(f"Test FID {fid} is valid. Nickname: {nickname}, Level: {furnace_lv}")
                    return True, "Valid account"
                except Exception as e:
                    self.logger.exception(f"Error parsing player info for FID {fid}: {e}")
                    return True, "Valid account (but error getting details)"
            else:
                error_msg = player_info_json.get("msg", "Unknown error")
                self.logger.info(f"Test FID {fid} is invalid. Error: {error_msg}")
                return False, f"Login failed: {error_msg}"
        
        except Exception as e:
            self.logger.exception(f"Error verifying test FID {fid}: {e}")
            return False, f"Verification error: {str(e)}"

    async def update_test_fid(self, new_fid):
        """
        Update the test FID in the database.
        
        Args:
            new_fid (str): The new test FID
            
        Returns:
            bool: True if update was successful, False otherwise
        """
        try:
            self.logger.info(f"Updating test FID to: {new_fid}")
            
            self.settings_cursor.execute("""
                INSERT INTO test_fid_settings (test_fid) VALUES (?)
            """, (new_fid,))
            self.settings_conn.commit()
            
            self.logger.info(f"Test FID updated successfully to {new_fid}")
            return True
        
        except sqlite3.Error as db_err:
            self.logger.exception(f"Database error updating test FID: {db_err}")
            return False
        except Exception as e:
            self.logger.exception(f"Unexpected error updating test FID: {e}")
            return False

    def get_test_fid(self):
        """
        Get the current test FID from the database.
        
        Returns:
            str: The current test FID, or the default "244886619" if not found
        """
        try:
            self.settings_cursor.execute("SELECT test_fid FROM test_fid_settings ORDER BY id DESC LIMIT 1")
            result = self.settings_cursor.fetchone()
            return result[0] if result else "244886619"
        except Exception as e:
            self.logger.exception(f"Error getting test FID: {e}")
            return "244886619"

    def encode_data(self, data, debug_sign_error=False):
        secret = self.wos_encrypt_key
        sorted_keys = sorted(data.keys())
        encoded_data = "&".join(
            [
                f"{key}={json.dumps(data[key]) if isinstance(data[key], dict) else data[key]}"
                for key in sorted_keys
            ]
        )
        sign = hashlib.md5(f"{encoded_data}{secret}".encode()).hexdigest()

        if debug_sign_error: # Debug logging for sign error when requested
            self.logger.error(f"[SIGN ERROR DEBUG] Input data: {data}")
            self.logger.error(f"[SIGN ERROR DEBUG] Encoded data: {encoded_data}")
            self.logger.error(f"[SIGN ERROR DEBUG] String being hashed: {encoded_data}{secret}")
            self.logger.error(f"[SIGN ERROR DEBUG] Secret key: {secret}")
            self.logger.error(f"[SIGN ERROR DEBUG] Generated signature: {sign}")
            self.logger.error(f"[SIGN ERROR DEBUG] Final payload: {{'sign': '{sign}', **{data}}}")
        
        return {"sign": sign, **data}

    def get_stove_info_wos(self, player_id):
        session = requests.Session()
        session.mount("https://", HTTPAdapter(max_retries=self.retry_config))

        headers = {
            "accept": "application/json, text/plain, */*",
            "content-type": "application/x-www-form-urlencoded",
            "origin": self.wos_giftcode_redemption_url,
        }

        data_to_encode = {
            "fid": f"{player_id}",
            "time": f"{int(datetime.now().timestamp())}",
        }
        data = self.encode_data(data_to_encode)

        response_stove_info = session.post(
            self.wos_player_info_url,
            headers=headers,
            data=data,
        )
        return session, response_stove_info

    async def claim_giftcode_rewards_wos(self, player_id, giftcode):

        giftcode = self.clean_gift_code(giftcode)
        process_start_time = time.time()
        status = "ERROR"
        image_bytes = None
        captcha_code = None
        method = "N/A"

        try:
            # Cache Check
            test_fid = self.get_test_fid()
            if player_id != test_fid:
                self.cursor.execute("SELECT status FROM user_giftcodes WHERE fid = ? AND giftcode = ?", (player_id, giftcode))
                existing_record = self.cursor.fetchone()
                if existing_record:
                    if existing_record[0] in ["SUCCESS", "RECEIVED", "SAME TYPE EXCHANGE", "TIME_ERROR", "CDK_NOT_FOUND", "USAGE_LIMIT"]:
                        self.logger.info(f"CACHE HIT - User {player_id} code '{giftcode}' status: {existing_record[0]}")
                        return existing_record[0]

            # Get Player Info
            session, response_stove_info = self.get_stove_info_wos(player_id=player_id)
            log_entry_player = f"\n{datetime.now()} API REQUEST - Player Info\nPlayer ID: {player_id}\n"
            try:
                response_json_player = response_stove_info.json()
                log_entry_player += f"Response Code: {response_stove_info.status_code}\nResponse JSON:\n{json.dumps(response_json_player, indent=2)}\n"
            except json.JSONDecodeError:
                log_entry_player += f"Response Code: {response_stove_info.status_code}\nResponse Text (Not JSON): {response_stove_info.text[:500]}...\n"
            log_entry_player += "-" * 50 + "\n"
            self.giftlog.info(log_entry_player.strip())

            try:
                player_info_json = response_stove_info.json()
            except json.JSONDecodeError:
                player_info_json = {}
            login_successful = player_info_json.get("msg") == "success"

            if not login_successful:
                status = "LOGIN_FAILED"
                log_message = f"{datetime.now()} Login failed for FID {player_id}: {player_info_json.get('msg', 'Unknown')}\n"
                self.giftlog.info(log_message.strip())
                return status

            # Check if OCR Enabled and Solver Ready
            self.settings_cursor.execute("SELECT enabled FROM ocr_settings ORDER BY id DESC LIMIT 1")
            ocr_settings_row = self.settings_cursor.fetchone()
            ocr_enabled = ocr_settings_row[0] if ocr_settings_row else 0

            if not (ocr_enabled == 1 and self.captcha_solver):
                status = "OCR_DISABLED" if ocr_enabled == 0 else "SOLVER_ERROR"
                log_msg = f"{datetime.now()} Skipping captcha: OCR disabled (Enabled={ocr_enabled}) or Solver not ready ({self.captcha_solver is None}) for FID {player_id}.\n"
                self.logger.info(log_msg.strip())
                return status

            # Captcha Fetching and Solving Loop
            self.logger.info(f"GiftOps: OCR enabled and solver initialized for FID {player_id}.")
            self.captcha_solver.reset_run_stats()
            max_ocr_attempts = 4

            for attempt in range(max_ocr_attempts):
                self.logger.info(f"GiftOps: Attempt {attempt + 1}/{max_ocr_attempts} to fetch/solve captcha for FID {player_id}")
                captcha_image_base64, error = await self.fetch_captcha(player_id, session)
                
                if error:
                    status = "TIMEOUT_RETRY" if error == "CAPTCHA_TOO_FREQUENT" else "CAPTCHA_FETCH_ERROR"
                    self.giftlog.info(f"{datetime.now()} Captcha fetch error for {player_id}: {error}\n")
                    break
                
                if captcha_image_base64 and not error:
                    try:
                        if captcha_image_base64.startswith("data:image"):
                            img_b64_data = captcha_image_base64.split(",", 1)[1]
                        else:
                            img_b64_data = captcha_image_base64
                        image_bytes = base64.b64decode(img_b64_data)
                    except Exception as decode_err:
                        self.logger.error(f"Failed to decode base64 image for FID {player_id}: {decode_err}")
                        status = "CAPTCHA_FETCH_ERROR"
                        break
                else:
                    image_bytes = None

                if image_bytes:
                    self.processing_stats["ocr_solver_calls"] += 1
                    captcha_code, success, method, confidence, _ = await self.captcha_solver.solve_captcha(
                    image_bytes, fid=player_id, attempt=attempt)
                    if success:
                        self.processing_stats["ocr_valid_format"] += 1
                else:
                    self.logger.warning(f"Skipping OCR attempt for FID {player_id} as image_bytes is None.")
                    status = "CAPTCHA_FETCH_ERROR"
                    break

                if not success:
                    self.giftlog.info(f"{datetime.now()} OCR failed for FID {player_id} on attempt {attempt + 1}\n")
                    status = "OCR_FAILED_ATTEMPT"
                    if attempt == max_ocr_attempts - 1:
                        status = "MAX_CAPTCHA_ATTEMPTS_REACHED"
                    else:
                        status = "OCR_FAILED_ATTEMPT"
                    if status == "MAX_CAPTCHA_ATTEMPTS_REACHED": break
                    else: continue

                self.giftlog.info(f"{datetime.now()} OCR solved for {player_id}: {captcha_code} (meth:{method}, conf:{confidence:.2f}, att:{attempt+1})\n")

                data_to_encode = {"fid": f"{player_id}", "cdk": giftcode, "captcha_code": captcha_code, "time": f"{int(datetime.now().timestamp()*1000)}"}
                data = self.encode_data(data_to_encode)
                self.processing_stats["captcha_submissions"] += 1
                response_giftcode = session.post(self.wos_giftcode_url, data=data)

                log_entry_redeem = f"\n{datetime.now()} API REQ - Gift Code Redeem\nFID:{player_id}, Code:{giftcode}, Captcha:{captcha_code}\n"
                try:
                    response_json_redeem = response_giftcode.json()
                    log_entry_redeem += f"Resp Code: {response_giftcode.status_code}\nResponse JSON:\n{json.dumps(response_json_redeem, indent=2)}\n"
                except json.JSONDecodeError:
                    response_json_redeem = {}
                    log_entry_redeem += f"Resp Code: {response_giftcode.status_code}\nResponse Text (Not JSON): {response_giftcode.text[:500]}...\n"
                log_entry_redeem += "-" * 50 + "\n"
                self.giftlog.info(log_entry_redeem.strip())

                msg = response_json_redeem.get("msg", "Unknown Error").strip('.')
                err_code = response_json_redeem.get("err_code")

                is_captcha_error = (msg == "CAPTCHA CHECK ERROR" and err_code == 40103)
                is_captcha_rate_limit = (msg == "CAPTCHA CHECK TOO FREQUENT" and err_code == 40101)
                if is_captcha_error:
                    self.processing_stats["server_validation_failure"] += 1
                    status = "CAPTCHA_INVALID"
                elif not is_captcha_rate_limit:
                    self.processing_stats["server_validation_success"] += 1
                
                if msg == "CAPTCHA CHECK ERROR" and err_code == 40103:
                    status = "CAPTCHA_INVALID"
                elif msg == "CAPTCHA CHECK TOO FREQUENT" and err_code == 40101:
                    status = "TIMEOUT_RETRY"
                elif msg == "NOT LOGIN":
                    status = "LOGIN_EXPIRED_MID_PROCESS"
                elif msg == "SUCCESS":
                    status = "SUCCESS"
                elif msg == "RECEIVED" and err_code == 40008:
                    status = "RECEIVED"
                elif msg == "SAME TYPE EXCHANGE" and err_code == 40011:
                    status = "SAME TYPE EXCHANGE"
                elif msg == "TIME ERROR" and err_code == 40007:
                    status = "TIME_ERROR"
                elif msg == "CDK NOT FOUND" and err_code == 40014:
                    status = "CDK_NOT_FOUND"
                elif msg == "USED" and err_code == 40005:
                    status = "USAGE_LIMIT"
                elif msg == "TIMEOUT RETRY" and err_code == 40004:
                    status = "TIMEOUT_RETRY"
                elif "sign error" in msg.lower():
                    status = "SIGN_ERROR"
                    # Log the request that caused the sign error for debugging purposes
                    self.logger.error(f"[SIGN ERROR] Sign error detected for FID {player_id}, code {giftcode}")
                    self.logger.error(f"[SIGN ERROR] Original request data: fid={player_id}, cdk={giftcode}, captcha_code={captcha_code}, time={int(datetime.now().timestamp()*1000)}")
                    debug_data_to_encode = {"fid": f"{player_id}", "cdk": giftcode, "captcha_code": captcha_code, "time": f"{int(datetime.now().timestamp()*1000)}"}
                    self.encode_data(debug_data_to_encode, debug_sign_error=True)
                    self.logger.error(f"[SIGN ERROR] Response that caused sign error: {response_json_redeem}")
                else:
                    status = "UNKNOWN_API_RESPONSE"
                    self.giftlog.info(f"Unknown API response for {player_id}: msg='{msg}', err_code={err_code}\n")

                if player_id != self.get_test_fid() and status in ["SUCCESS", "RECEIVED", "SAME TYPE EXCHANGE"]:
                    try:
                        self.cursor.execute("""
                            INSERT OR REPLACE INTO user_giftcodes (fid, giftcode, status)
                            VALUES (?, ?, ?)
                        """, (player_id, giftcode, status))
                        
                        self.cursor.execute("""
                            UPDATE gift_codes 
                            SET validation_status = 'validated' 
                            WHERE giftcode = ? AND validation_status = 'pending'
                        """, (giftcode,))
                        
                        if self.cursor.rowcount > 0: # If this code was just validated for the first time, send to API
                            self.logger.info(f"Code '{giftcode}' validated for the first time - sending to API")
                            try:
                                asyncio.create_task(self.api.add_giftcode(giftcode))
                            except Exception as api_err:
                                self.logger.exception(f"Error sending validated code '{giftcode}' to API: {api_err}")
                        
                        self.conn.commit()
                        self.giftlog.info(f"DATABASE - Saved/Updated status for User {player_id}, Code '{giftcode}', Status {status}\n")
                    except Exception as db_err:
                        self.giftlog.exception(f"DATABASE ERROR saving/replacing status for {player_id}/{giftcode}: {db_err}\n")
                        self.giftlog.exception(f"STACK TRACE: {traceback.format_exc()}\n")

                if status == "CAPTCHA_INVALID":
                    if attempt == max_ocr_attempts - 1:
                        self.logger.warning(f"GiftOps: Max OCR attempts reached after CAPTCHA_INVALID for FID {player_id}.")
                        break
                    else:
                        self.logger.info(f"GiftOps: CAPTCHA_INVALID for FID {player_id} on attempt {attempt + 1}. Retrying fetch/solve...")
                        await asyncio.sleep(random.uniform(1.5, 2.5))
                        continue
                else:
                    break
                
        except Exception as e:
            error_timestamp = datetime.now().strftime('%Y-%m-%d %H:%M:%S')
            error_details = traceback.format_exc()
            log_message = (
                f"\n--- UNEXPECTED ERROR in claim_giftcode_rewards_wos ({error_timestamp}) ---\n"
                f"Player ID: {player_id}, Gift Code: {giftcode}\nError: {str(e)}\n"
                f"Traceback:\n{error_details}\n"
                f"---------------------------------------------------------------------\n"
            )
            self.logger.exception(f"GiftOps: UNEXPECTED Error claiming code {giftcode} for FID {player_id}. Details logged.")
            try:
                self.giftlog.error(log_message.strip())
            except Exception as log_e: self.logger.exception(f"GiftOps: CRITICAL - Failed to write unexpected error log: {log_e}")
            status = "ERROR"

        finally:
            process_end_time = time.time()
            duration = process_end_time - process_start_time
            self.processing_stats["total_fids_processed"] += 1
            self.processing_stats["total_processing_time"] += duration
            self.logger.info(f"GiftOps: claim_giftcode_rewards_wos completed for FID {player_id}. Status: {status}, Duration: {duration:.3f}s")

        # Image save handling
        if image_bytes and self.captcha_solver and self.captcha_solver.save_images_mode > 0:
            save_mode = self.captcha_solver.save_images_mode
            should_save = False
            filename_base = None
            log_prefix = ""

            is_success = status in ["SUCCESS", "RECEIVED", "SAME TYPE EXCHANGE"]
            is_fail_server = status == "CAPTCHA_INVALID"

            if is_success and save_mode in [2, 3]:
                should_save = True
                log_prefix = f"Captcha OK (Solver: {method})"
                solved_code_str = captcha_code if captcha_code else "UNKNOWN_SOLVE"
                filename_base = f"{solved_code_str}.png"
            elif is_fail_server and save_mode in [1, 3]:
                should_save = True
                log_prefix = f"Captcha Fail Server (Solver: {method} -> {status})"
                solved_code_str = captcha_code if captcha_code else "UNKNOWN_SENT"
                timestamp = int(time.time())
                filename_base = f"FAIL_SERVER_{solved_code_str}_{timestamp}.png"

            if should_save and filename_base:
                try:
                    save_path = os.path.join(self.captcha_solver.captcha_dir, filename_base)
                    counter = 1
                    base, ext = os.path.splitext(filename_base)
                    while os.path.exists(save_path) and counter <= 100:
                        save_path = os.path.join(self.captcha_solver.captcha_dir, f"{base}_{counter}{ext}")
                        counter += 1

                    if counter > 100:
                        self.logger.warning(f"Could not find unique filename for {filename_base} after 100 tries. Discarding image.")
                    else:
                        with open(save_path, "wb") as f:
                            f.write(image_bytes)
                        self.logger.info(f"GiftOps: {log_prefix} - Saved captcha image as {os.path.basename(save_path)}")

                except Exception as save_err:
                    self.logger.exception(f"GiftOps: Error saving captcha image ({filename_base}): {save_err}")

        if status in ["SUCCESS", "RECEIVED", "SAME TYPE EXCHANGE"]:
            try:
                self.cursor.execute(
                    "INSERT INTO claim_logs (fid, giftcode, claim_time) VALUES (?, ?, ?)",
                    (player_id, giftcode, datetime.now().strftime("%Y-%m-%d %H:%M:%S"))
                )
                self.conn.commit()
            except Exception as log_err:
                self.logger.exception(f"GiftOps: Failed to log claim: {log_err}")

        self.logger.info(f"GiftOps: Final status for FID {player_id} / Code '{giftcode}': {status}")
        return status

    @tasks.loop(seconds=1800)
    async def check_channels_loop(self):
        loop_start_time = datetime.now()
        self.logger.info(f"\nGiftOps: check_channels_loop running at {loop_start_time.strftime('%Y-%m-%d %H:%M:%S')}")

        try:
            # Step 1: Get Valid Channels
            self.cursor.execute("SELECT channel_id, alliance_id FROM giftcode_channel")
            channel_configs = self.cursor.fetchall()
            if not channel_configs: return

            valid_channels = []
            invalid_channel_ids_to_remove = []
            self.logger.info(f"GiftOps: [Loop] Validating {len(channel_configs)} configured channels...")
            for channel_id, alliance_id in channel_configs:
                channel = self.bot.get_channel(channel_id)
                if isinstance(channel, discord.TextChannel):
                    perms = channel.permissions_for(channel.guild.me)
                    if perms.read_message_history and perms.add_reactions and perms.send_messages:
                        valid_channels.append(channel)
                    else:
                        self.logger.warning(f"GiftOps: [Loop] WARNING - Missing permissions in channel {channel_id}. Skipping.")
                else:
                    self.logger.warning(f"GiftOps: [Loop] WARNING - Channel ID {channel_id} (Alliance: {alliance_id}) invalid. Marking for removal.")
                    invalid_channel_ids_to_remove.append(channel_id)

            if invalid_channel_ids_to_remove:
                unique_invalid_ids = list(set(invalid_channel_ids_to_remove))
                self.logger.info(f"GiftOps: [Loop] Removing {len(unique_invalid_ids)} invalid channel configs: {unique_invalid_ids}")
                placeholders = ','.join('?' * len(unique_invalid_ids))
                try:
                    self.cursor.execute(f"DELETE FROM giftcode_channel WHERE channel_id IN ({placeholders})", unique_invalid_ids)
                    self.conn.commit()
                except sqlite3.Error as db_err:
                    self.logger.exception(f"GiftOps: [Loop] DB ERROR removing invalid channels: {db_err}")

            if not valid_channels:
                self.logger.info("GiftOps: [Loop] No valid gift code channels found.")
                return

            # Step 2: Collect Processable Messages and Unique Codes
            all_processable_messages = []
            fetch_limit = 75

            for channel in valid_channels:
                self.logger.info(f"GiftOps: [Loop] Scanning channel {channel.id} ({channel.name})...")
                try:
                    # Find last definitive reaction timestamp
                    last_definitive_reaction_time = None
                    async for msg_hist in channel.history(limit=fetch_limit, oldest_first=False):
                        if msg_hist.reactions:
                            if any(reaction.me and str(reaction.emoji) in ["✅", "❌", "⚠️", "❓", "ℹ️"] for reaction in msg_hist.reactions):
                                last_definitive_reaction_time = msg_hist.created_at
                                break

                    # Determine messages needing potential processing
                    channel_messages = []
                    if last_definitive_reaction_time:
                        channel_messages = [msg async for msg in channel.history(limit=fetch_limit, after=last_definitive_reaction_time, oldest_first=True)]
                    else:
                        channel_messages = [msg async for msg in channel.history(limit=fetch_limit, oldest_first=True)]

                    all_processable_messages.extend(channel_messages)

                except discord.Forbidden as forbidden_err:
                    self.logger.exception(f"GiftOps: [Loop] ERROR - Perms error in channel {channel.id}: {forbidden_err}.")
                except Exception as channel_err:
                    self.logger.exception(f"GiftOps: [Loop] ERROR - scanning channel {channel.id}: {channel_err}")
                    traceback.print_exc()

            # Step 3: Filter Messages and Extract Unique Codes
            unique_codes_to_validate = set()
            processed_code_statuses = {}
            code_message_map = {}

            self.logger.info(f"GiftOps: [Loop] Processing {len(all_processable_messages)} potential messages across all channels.")
            for message in all_processable_messages:
                if message.author == self.bot.user or not message.content:
                    continue

                bot_reactions = {str(reaction.emoji) for reaction in message.reactions if reaction.me}
                if bot_reactions.intersection(["✅", "❌", "⚠️", "❓", "ℹ️"]):
                    continue

                content = message.content.strip()
                giftcode = None
                if len(content.split()) == 1:
                    if re.match(r'^[a-zA-Z0-9]+$', content):
                        giftcode = content
                else:
                    code_match = re.search(r'Code:\s*(\S+)', content, re.IGNORECASE)
                    if code_match:
                        potential_code = code_match.group(1)
                        if re.match(r'^[a-zA-Z0-9]+$', potential_code):
                            giftcode = potential_code

                if giftcode:
                    giftcode = self.clean_gift_code(giftcode)
                if not giftcode:
                    continue

                if giftcode not in code_message_map:
                    code_message_map[giftcode] = []
                code_message_map[giftcode].append(message)

                if giftcode not in processed_code_statuses:
                    unique_codes_to_validate.add(giftcode)

            self.logger.info(f"GiftOps: [Loop] Processing {len(unique_codes_to_validate)} unique codes...")
            codes_added_this_run = set()

            for code in unique_codes_to_validate:
                # Check if already in main gift_codes DB
                self.cursor.execute("SELECT 1 FROM gift_codes WHERE giftcode = ?", (code,))
                if self.cursor.fetchone():
                    self.logger.info(f"GiftOps: [Loop] Code {code} already in gift_codes DB.")
                    processed_code_statuses[code] = "SUCCESS"
                    continue
                
                # Add new code without validation
                self.logger.info(f"GiftOps: [Loop] Adding new code '{code}' to database as pending validation.")
                try:
                    self.cursor.execute("INSERT INTO gift_codes (giftcode, date, validation_status) VALUES (?, ?, ?)", 
                                    (code, datetime.now().strftime("%Y-%m-%d"), "pending"))
                    self.conn.commit()
                    codes_added_this_run.add(code)
                    processed_code_statuses[code] = "PENDING"

                    self.logger.info(f"GiftOps: [Loop] Code '{code}' added as pending - will send to API after validation.")

                    self.cursor.execute("SELECT alliance_id FROM giftcodecontrol WHERE status = 1")
                    auto_alliances = self.cursor.fetchall()
                    if auto_alliances:
                        self.logger.info(f"GiftOps: [Loop] Triggering auto-use for {len(auto_alliances)} alliances for '{code}'.")
                        for alliance in auto_alliances:
                            await self.use_giftcode_for_alliance(alliance[0], code)
                except sqlite3.Error as db_ins_err:
                    self.logger.exception(f"GiftOps: [Loop] DB ERROR inserting code '{code}': {db_ins_err}")
                    processed_code_statuses[code] = "ERROR"

            # Step 5: Apply reactions based on status
            self.logger.info("GiftOps: [Loop] Applying reactions to messages...")
            for code, status in processed_code_statuses.items():
                if code not in code_message_map: 
                    continue

                reaction_to_add = "✅" if status == "SUCCESS" else "⚠️"
                
                for message in code_message_map[code]:
                    if message.reactions:
                        for reaction in message.reactions:
                            if reaction.me:
                                try:
                                    await message.remove_reaction(reaction.emoji, self.bot.user)
                                except (discord.Forbidden, discord.NotFound): 
                                    pass

                    if reaction_to_add:
                        try:
                            await message.add_reaction(reaction_to_add)
                        except (discord.Forbidden, discord.NotFound):
                            self.logger.exception(f"GiftOps: [Loop] Failed to add reaction '{reaction_to_add}' to msg {message.id}")

            loop_end_time = datetime.now()
            self.logger.info(f"GiftOps: check_channels_loop finished at {loop_end_time.strftime('%Y-%m-%d %H:%M:%S')}. Duration: {loop_end_time - loop_start_time}\n")

        except Exception as e:
            self.logger.exception(f"GiftOps: [Loop] FATAL ERROR in check_channels_loop: {str(e)}")
            self.logger.exception(f"Traceback: {traceback.format_exc()}")
            error_timestamp = datetime.now().strftime('%Y-%m-%d %H:%M:%S')
            error_details = traceback.format_exc()
            log_message_loop = (
                f"\n--- FATAL ERROR in check_channels_loop ({error_timestamp}) ---\n"
                f"Error: {str(e)}\nTraceback:\n{error_details}\n"
                f"------------------------------------------------------------\n"
            )
            try:
                self.giftlog.info(log_message_loop.strip())
            except Exception as log_e:
                self.logger.exception(f"GiftOps: CRITICAL - Failed to write loop error log: {log_e}")

    @check_channels_loop.before_loop
    async def before_check_channels_loop(self):
        self.logger.info("GiftOps: Waiting for bot to be ready before starting check_channels_loop...")
        await self.bot.wait_until_ready()
        self.logger.info("GiftOps: Bot is ready, check_channels_loop starting.")

    async def fetch_captcha(self, player_id, session=None):
        """Fetch a captcha image for a player ID."""
        if session is None:
            session = requests.Session()
            session.mount("https://", HTTPAdapter(max_retries=self.retry_config))
            
        headers = {
            "accept": "application/json, text/plain, */*",
            "content-type": "application/x-www-form-urlencoded",
            "origin": self.wos_giftcode_redemption_url,
        }
        
        data_to_encode = {
            "fid": player_id,
            "time": f"{int(datetime.now().timestamp() * 1000)}",
            "init": "0"
        }
        data = self.encode_data(data_to_encode)
        
        try:
            response = session.post(
                self.wos_captcha_url,
                headers=headers,
                data=data,
            )
            
            if response.status_code == 200:
                captcha_data = response.json()
                if captcha_data.get("code") == 1 and captcha_data.get("msg") == "CAPTCHA GET TOO FREQUENT.":
                    return None, "CAPTCHA_TOO_FREQUENT"
                    
                if "data" in captcha_data and "img" in captcha_data["data"]:
                    return captcha_data["data"]["img"], None
            
            return None, "CAPTCHA_FETCH_ERROR"
        except Exception as e:
            self.logger.exception(f"Error fetching captcha: {e}")
            return None, f"CAPTCHA_EXCEPTION: {str(e)}"

    async def show_ocr_settings(self, interaction: discord.Interaction):
            """Show OCR settings menu."""
            try:
                self.settings_cursor.execute("SELECT is_initial FROM admin WHERE id = ?", (interaction.user.id,))
                admin_info = self.settings_cursor.fetchone()

                if not admin_info or admin_info[0] != 1:
                    error_msg = "❌ You don't have permission to access OCR settings."
                    if interaction.response.is_done():
                        await interaction.followup.send(error_msg, ephemeral=True)
                    else:
                        await interaction.response.send_message(error_msg, ephemeral=True)
                    return

                self.settings_cursor.execute("SELECT enabled, save_images FROM ocr_settings ORDER BY id DESC LIMIT 1")
                ocr_settings = self.settings_cursor.fetchone()

                if not ocr_settings:
                    self.logger.warning("No OCR settings found in DB, inserting defaults.")
                    self.settings_cursor.execute("INSERT INTO ocr_settings (enabled, save_images) VALUES (1, 0)")
                    self.settings_conn.commit()
                    ocr_settings = (1, 0)

                enabled, save_images_setting = ocr_settings
                current_test_fid = self.get_test_fid()

                ddddocr_available = False
                solver_status_msg = "N/A"
                if self.captcha_solver:
                    if self.captcha_solver.is_initialized:
                        ddddocr_available = True
                        solver_status_msg = "Initialized & Ready"
                    elif hasattr(self.captcha_solver, 'is_initialized'):
                        ddddocr_available = True
                        solver_status_msg = "Initialization Failed (Check Logs)"
                    else:
                        solver_status_msg = "Error (Instance missing flags)"
                else:
                    if importlib.util.find_spec("ddddocr") is not None:
                        ddddocr_available = True
                        solver_status_msg = "Disabled or Init Failed"
                    else:
                        ddddocr_available = False
                        solver_status_msg = "ddddocr library missing"

                save_options_text = {
                    0: "❌ None", 1: "⚠️ Failed Only", 2: "✅ Success Only", 3: "💾 All"
                }
                save_images_display = save_options_text.get(save_images_setting, f"Unknown ({save_images_setting})")

                embed = discord.Embed(
                    title="🔍 CAPTCHA Solver Settings (ddddocr)",
                    description=(
                        f"Configure the automatic CAPTCHA solver for gift code redemption.\n\n"
                        f"**Current Settings**\n"
                        f"━━━━━━━━━━━━━━━━━━━━━━\n"
                        f"🤖 **OCR Enabled:** {'✅ Yes' if enabled == 1 else '❌ No'}\n"
                        f"💾 **Save CAPTCHA Images:** {save_images_display}\n"
                        f"🆔 **Test FID:** `{current_test_fid}`\n"
                        f"📦 **ddddocr Library:** {'✅ Found' if ddddocr_available else '❌ Missing'}\n"
                        f"⚙️ **Solver Status:** `{solver_status_msg}`\n"
                        f"━━━━━━━━━━━━━━━━━━━━━━\n"
                    ),
                    color=discord.Color.blue()
                )

                if not ddddocr_available:
                    embed.add_field(
                        name="⚠️ Missing Library",
                        value=(
                            "The `ddddocr` library is required for CAPTCHA solving.\n"
                            "It did not initialize. The bot owner needs to fix this.\n"
                            "Try the following sequence of commands on the bot command line:\n"
                            "```pip uninstall ddddocr opencv-python opencv-python-headless onnxruntime numpy -y\n"
                            "pip install numpy Pillow opencv-python-headless onnxruntime --no-cache-dir --force-reinstall\n"
                            "pip install ddddocr==1.5.6 --no-cache-dir --force-reinstall --ignore-requires-python\n"
                        ), inline=False
                    )

                stats_lines = []
                stats_lines.append("**Captcha Solver (Raw Format):**")
                ocr_calls = self.processing_stats['ocr_solver_calls']
                ocr_valid = self.processing_stats['ocr_valid_format']
                ocr_format_rate = (ocr_valid / ocr_calls * 100) if ocr_calls > 0 else 0
                stats_lines.append(f"• Solver Calls: `{ocr_calls}`")
                stats_lines.append(f"• Valid Format Returns: `{ocr_valid}` ({ocr_format_rate:.1f}%)")

                stats_lines.append("\n**Redemption Process (Server Side):**")
                submissions = self.processing_stats['captcha_submissions']
                server_success = self.processing_stats['server_validation_success']
                server_fail = self.processing_stats['server_validation_failure']
                total_server_val = server_success + server_fail
                server_pass_rate = (server_success / total_server_val * 100) if total_server_val > 0 else 0
                stats_lines.append(f"• Captcha Submissions: `{submissions}`")
                stats_lines.append(f"• Server Validation Success: `{server_success}`")
                stats_lines.append(f"• Server Validation Failure: `{server_fail}`")
                stats_lines.append(f"• Server Pass Rate: `{server_pass_rate:.1f}%`")

                total_fids = self.processing_stats['total_fids_processed']
                total_time = self.processing_stats['total_processing_time']
                avg_time = (total_time / total_fids if total_fids > 0 else 0)
                stats_lines.append(f"• Avg. FID Processing Time: `{avg_time:.2f}s` (over `{total_fids}` FIDs)")

                embed.add_field(
                    name="📊 Processing Statistics (Since Bot Start)",
                    value="\n".join(stats_lines),
                    inline=False
                )

                embed.add_field(
                    name="⚠️ Important Note",
                    value="Saving images (especially 'All') can consume significant disk space over time.",
                    inline=False
                )

                view = OCRSettingsView(self, ocr_settings, ddddocr_available)

                if interaction.response.is_done():
                    try:
                        await interaction.edit_original_response(embed=embed, view=view)
                    except discord.NotFound:
                        await interaction.followup.send(embed=embed, view=view, ephemeral=True)
                    except Exception as e_edit:
                        self.logger.exception(f"Error editing original response in show_ocr_settings: {e_edit}")
                        await interaction.followup.send(embed=embed, view=view, ephemeral=True)
                else:
                    await interaction.response.send_message(embed=embed, view=view, ephemeral=True)

            except sqlite3.Error as db_err:
                self.logger.exception(f"Database error in show_ocr_settings: {db_err}")
                error_message = "❌ A database error occurred while loading OCR settings."
                if interaction.response.is_done(): await interaction.followup.send(error_message, ephemeral=True)
                else: await interaction.response.send_message(error_message, ephemeral=True)
            except Exception as e:
                self.logger.exception(f"Error showing OCR settings: {e}")
                traceback.print_exc()
                error_message = "❌ An unexpected error occurred while loading OCR settings."
                if interaction.response.is_done():
                    await interaction.followup.send(error_message, ephemeral=True)
                else:
                    await interaction.response.send_message(error_message, ephemeral=True)

    async def update_ocr_settings(self, interaction, enabled=None, save_images=None):
        """Update OCR settings in the database and reinitialize the solver if needed."""
        try:
            self.settings_cursor.execute("SELECT enabled, save_images FROM ocr_settings ORDER BY id DESC LIMIT 1")
            current_settings = self.settings_cursor.fetchone()
            if not current_settings:
                current_settings = (1, 0)

            current_enabled, current_save_images = current_settings

            target_enabled = enabled if enabled is not None else current_enabled
            target_save_images = save_images if save_images is not None else current_save_images

            self.settings_cursor.execute("""
                UPDATE ocr_settings SET enabled = ?, save_images = ?
                WHERE id = (SELECT MAX(id) FROM ocr_settings)
                """, (target_enabled, target_save_images))
            if self.settings_cursor.rowcount == 0:
                self.settings_cursor.execute("""
                    INSERT INTO ocr_settings (enabled, save_images) VALUES (?, ?)
                    """, (target_enabled, target_save_images))
            self.settings_conn.commit()
            self.logger.info(f"GiftOps: Updated OCR settings in DB -> Enabled={target_enabled}, SaveImages={target_save_images}")

            message_suffix = "Settings updated."
            reinitialize_solver = False

            if enabled is not None and enabled != current_enabled:
                reinitialize_solver = True
                message_suffix = f"Solver has been {'enabled' if target_enabled == 1 else 'disabled'}."
            
            if save_images is not None and self.captcha_solver and self.captcha_solver.is_initialized:
                self.captcha_solver.save_images_mode = target_save_images
                self.logger.info(f"GiftOps: Updated live captcha_solver.save_images_mode to {target_save_images}")
                if not reinitialize_solver:
                    message_suffix = "Image saving preference updated."

            if reinitialize_solver:
                self.captcha_solver = None
                if target_enabled == 1:
                    self.logger.info("GiftOps: OCR is being enabled/reinitialized...")
                    try:
                        self.captcha_solver = GiftCaptchaSolver(save_images=target_save_images)
                        if self.captcha_solver.is_initialized:
                            self.logger.info("GiftOps: DdddOcr solver reinitialized successfully.")
                            message_suffix += " Solver reinitialized."
                        else:
                            self.logger.error("GiftOps: DdddOcr solver FAILED to reinitialize.")
                            message_suffix += " Solver reinitialization failed."
                            self.captcha_solver = None
                            return False, f"CAPTCHA solver settings updated. {message_suffix}"
                    except ImportError as imp_err:
                        self.logger.exception(f"GiftOps: ERROR - Reinitialization failed: Missing library {imp_err}")
                        message_suffix += f" Solver initialization failed (Missing Library: {imp_err})."
                        self.captcha_solver = None
                        return False, f"CAPTCHA solver settings updated. {message_suffix}"
                    except Exception as e:
                        self.logger.exception(f"GiftOps: ERROR - Reinitialization failed: {e}")
                        message_suffix += f" Solver initialization failed ({e})."
                        self.captcha_solver = None
                        return False, f"CAPTCHA solver settings updated. {message_suffix}"
                else:
                    self.logger.info("GiftOps: OCR disabled, solver instance removed/kept None.")

            return True, f"CAPTCHA solver settings: {message_suffix}"

        except sqlite3.Error as db_err:
            self.logger.exception(f"Database error updating OCR settings: {db_err}")
            return False, f"Database error updating OCR settings: {db_err}"
        except Exception as e:
            self.logger.exception(f"Unexpected error updating OCR settings: {e}")
            return False, f"Unexpected error updating OCR settings: {e}"

    async def validate_gift_codes(self):
        try:
            self.cursor.execute("SELECT giftcode, validation_status FROM gift_codes WHERE validation_status != 'invalid'")
            all_codes = self.cursor.fetchall()
            
            self.settings_cursor.execute("SELECT id FROM admin WHERE is_initial = 1")
            admin_ids = [row[0] for row in self.settings_cursor.fetchall()]
            
            if not all_codes:
                self.logger.info("[validate_gift_codes] No codes found needing validation.")
                return

            for giftcode, current_db_status in all_codes:
                if current_db_status == 'invalid':
                    self.logger.info(f"[validate_gift_codes] Skipping already invalid code: {giftcode}")
                    continue

                self.logger.info(f"[validate_gift_codes] Validating code: {giftcode} (current DB status: {current_db_status})")
                test_fid = self.get_test_fid()
                status = await self.claim_giftcode_rewards_wos(test_fid, giftcode)

                if status in ["TIME_ERROR", "CDK_NOT_FOUND", "USAGE_LIMIT"]:
                    self.logger.info(f"[validate_gift_codes] Code {giftcode} found to be invalid with status: {status}. Updating DB.")
                    
                    self.cursor.execute("UPDATE gift_codes SET validation_status = 'invalid' WHERE giftcode = ?", (giftcode,))
                    test_fid = self.get_test_fid()
                    self.cursor.execute("DELETE FROM user_giftcodes WHERE giftcode = ? AND fid = ?", (giftcode, test_fid))
                    self.conn.commit()
                    
                    if hasattr(self, 'api') and self.api:
                        asyncio.create_task(self.api.remove_giftcode(giftcode, from_validation=True))

                    reason_map = {
                        "TIME_ERROR": "Code has expired (TIME_ERROR)",
                        "CDK_NOT_FOUND": "Code not found or incorrect (CDK_NOT_FOUND)",
                        "USAGE_LIMIT": "Usage limit reached (USAGE_LIMIT)"
                    }
                    detailed_reason = reason_map.get(status, f"Code invalid ({status})")

                    admin_embed = discord.Embed(
                        title="🎁 Gift Code Invalidated",
                        description=(
                            f"**Gift Code Details**\n"
                            f"━━━━━━━━━━━━━━━━━━━━━━\n"
                            f"🎁 **Gift Code:** `{giftcode}`\n"
                            f"❌ **Status:** {detailed_reason}\n"
                            f"📝 **Action:** Code marked as invalid in database\n"
                            f"⏰ **Time:** <t:{int(datetime.now().timestamp())}:R>\n"
                            f"━━━━━━━━━━━━━━━━━━━━━━\n"
                        ),
                        color=discord.Color.orange()
                    )
                    
                    for admin_id in admin_ids:
                        try:
                            admin_user = await self.bot.fetch_user(admin_id)
                            if admin_user:
                                await admin_user.send(embed=admin_embed)
                        except Exception as e:
                            self.logger.exception(f"Error sending message to admin {admin_id}: {str(e)}")
                
                elif status in ["SUCCESS", "RECEIVED", "SAME TYPE EXCHANGE"] and current_db_status == 'pending':
                    self.logger.info(f"[validate_gift_codes] Code {giftcode} confirmed valid. Updating status to 'validated'.")
                    self.cursor.execute("UPDATE gift_codes SET validation_status = 'validated' WHERE giftcode = ? AND validation_status = 'pending'", (giftcode,))
                    self.conn.commit()

                    if hasattr(self, 'api') and self.api:
                        asyncio.create_task(self.api.add_giftcode(giftcode))
                    
                await asyncio.sleep(60)
                
        except Exception as e:
            self.logger.exception(f"Error in validate_gift_codes: {str(e)}")

    async def handle_success(self, message, giftcode):
        test_fid = self.get_test_fid()
        status = await self.claim_giftcode_rewards_wos(test_fid, giftcode)
        
        if status in ["SUCCESS", "RECEIVED", "SAME TYPE EXCHANGE"]:
            self.cursor.execute("SELECT 1 FROM gift_codes WHERE giftcode = ?", (giftcode,))
            if not self.cursor.fetchone():
                self.cursor.execute("INSERT INTO gift_codes (giftcode, date) VALUES (?, ?)", (giftcode, datetime.now()))
                self.conn.commit()
                
                try:
                    asyncio.create_task(self.api.add_giftcode(giftcode))
                except:
                    pass
                
                await message.add_reaction("✅")
                await message.reply("Gift code successfully added.", mention_author=False)
        elif status == "TIME_ERROR":
            await self.handle_time_error(message)
        elif status == "CDK_NOT_FOUND":
            await self.handle_cdk_not_found(message)
        elif status == "USAGE_LIMIT":
            await message.add_reaction("❌")
            await message.reply("Usage limit has been reached for this code.", mention_author=False)

    async def handle_already_received(self, message, giftcode):
        test_fid = self.get_test_fid()
        status = await self.claim_giftcode_rewards_wos(test_fid, giftcode)
        
        if status in ["SUCCESS", "RECEIVED", "SAME TYPE EXCHANGE"]:
            self.cursor.execute("SELECT 1 FROM gift_codes WHERE giftcode = ?", (giftcode,))
            if not self.cursor.fetchone():
                self.cursor.execute("INSERT INTO gift_codes (giftcode, date) VALUES (?, ?)", (giftcode, datetime.now()))
                self.conn.commit()
                
                try:
                    asyncio.create_task(self.api.add_giftcode(giftcode))
                except:
                    pass
                
                await message.add_reaction("✅")
                await message.reply("Gift code successfully added.", mention_author=False)
        elif status == "TIME_ERROR":
            await self.handle_time_error(message)
        elif status == "CDK_NOT_FOUND":
            await self.handle_cdk_not_found(message)
        elif status == "USAGE_LIMIT":
            await message.add_reaction("❌")
            await message.reply("Usage limit has been reached for this code.", mention_author=False)

    async def handle_cdk_not_found(self, message):
        await message.add_reaction("❌")
        await message.reply("The gift code is incorrect.", mention_author=False)

    async def handle_time_error(self, message):
        await message.add_reaction("❌")
        await message.reply("Gift code expired.", mention_author=False)

    async def handle_timeout_retry(self, message, giftcode):
        self.cursor.execute("SELECT 1 FROM gift_codes WHERE giftcode = ?", (giftcode,))
        if not self.cursor.fetchone():
            await message.add_reaction("⏳")

    async def get_admin_info(self, user_id):
        self.settings_cursor.execute("""
            SELECT id, is_initial FROM admin WHERE id = ?
        """, (user_id,))
        return self.settings_cursor.fetchone()

    async def get_alliance_names(self, user_id, is_global=False):
        if is_global:
            self.alliance_cursor.execute("SELECT name FROM alliance_list")
            return [row[0] for row in self.alliance_cursor.fetchall()]
        else:
            self.settings_cursor.execute("""
                SELECT alliances_id FROM adminserver WHERE admin = ?
            """, (user_id,))
            alliance_ids = [row[0] for row in self.settings_cursor.fetchall()]
            
            if alliance_ids:
                placeholders = ','.join('?' * len(alliance_ids))
                self.alliance_cursor.execute(f"""
                    SELECT name FROM alliance_list 
                    WHERE alliance_id IN ({placeholders})
                """, alliance_ids)
                return [row[0] for row in self.alliance_cursor.fetchall()]
            return []

    async def get_available_alliances(self, interaction: discord.Interaction):
        user_id = interaction.user.id
        guild_id = interaction.guild_id if interaction.guild else None

        admin_info = await self.get_admin_info(user_id)
        if not admin_info:
            return []

        is_global = admin_info[1] == 1

        if is_global:
            self.alliance_cursor.execute("SELECT alliance_id, name FROM alliance_list")
            return self.alliance_cursor.fetchall()

        if guild_id:
            self.alliance_cursor.execute("""
                SELECT DISTINCT alliance_id, name 
                FROM alliance_list 
                WHERE discord_server_id = ?
            """, (guild_id,))
            guild_alliances = self.alliance_cursor.fetchall()

            self.settings_cursor.execute("""
                SELECT alliances_id FROM adminserver WHERE admin = ?
            """, (user_id,))
            special_alliance_ids = [row[0] for row in self.settings_cursor.fetchall()]

            if special_alliance_ids:
                placeholders = ','.join('?' * len(special_alliance_ids))
                self.alliance_cursor.execute(f"""
                    SELECT alliance_id, name FROM alliance_list 
                    WHERE alliance_id IN ({placeholders})
                """, special_alliance_ids)
                special_alliances = self.alliance_cursor.fetchall()
            else:
                special_alliances = []

            all_alliances = list(set(guild_alliances + special_alliances))
            return all_alliances

        return []

    async def setup_gift_channel(self, interaction: discord.Interaction):
        admin_info = await self.get_admin_info(interaction.user.id)
        if not admin_info:
            await interaction.response.send_message(
                "❌ You are not authorized to perform this action.",
                ephemeral=True
            )
            return

        available_alliances = await self.get_available_alliances(interaction)
        if not available_alliances:
            await interaction.response.send_message(
                embed=discord.Embed(
                    title="❌ No Available Alliances",
                    description="You don't have access to any alliances.",
                    color=discord.Color.red()
                ),
                ephemeral=True
            )
            return

        alliances_with_counts = []
        for alliance_id, name in available_alliances:
            with sqlite3.connect('db/users.sqlite') as users_db:
                cursor = users_db.cursor()
                cursor.execute("SELECT COUNT(*) FROM users WHERE alliance = ?", (alliance_id,))
                member_count = cursor.fetchone()[0]
                alliances_with_counts.append((alliance_id, name, member_count))

        self.cursor.execute("SELECT alliance_id, channel_id FROM giftcode_channel")

        alliance_embed = discord.Embed(
            title="📢 Gift Code Channel Setup",
            description=(
                "Please select an alliance to set up gift code channel:\n\n"
                "**Alliance List**\n"
                "━━━━━━━━━━━━━━━━━━━━━━\n"
                "Select an alliance from the list below:\n"
            ),
            color=discord.Color.blue()
        )

        view = AllianceSelectView(alliances_with_counts, self)

        async def alliance_callback(select_interaction: discord.Interaction):
            try:
                alliance_id = int(view.current_select.values[0])
                
                channel_embed = discord.Embed(
                    title="📢 Gift Code Channel Setup",
                    description=(
                        "**Instructions:**\n"
                        f"━━━━━━━━━━━━━━━━━━━━━━\n"
                        "Please select a channel for gift codes\n\n"
                        "**Page:** 1/1\n"
                        f"**Total Channels:** {len(select_interaction.guild.text_channels)}"
                    ),
                    color=discord.Color.blue()
                )

                async def channel_select_callback(channel_interaction: discord.Interaction):
                    try:
                        channel_id = int(channel_interaction.data["values"][0])
                        
                        self.cursor.execute("""
                            INSERT OR REPLACE INTO giftcode_channel (alliance_id, channel_id)
                            VALUES (?, ?)
                        """, (alliance_id, channel_id))
                        self.conn.commit()

                        alliance_name = next((name for aid, name in available_alliances if aid == alliance_id), "Unknown Alliance")

                        success_embed = discord.Embed(
                            title="✅ Gift Code Channel Set",
                            description=(
                                f"Successfully set gift code channel:\n\n"
                                f"🏰 **Alliance:** {alliance_name}\n"
                                f"📝 **Channel:** <#{channel_id}>\n"
                            ),
                            color=discord.Color.green()
                        )

                        await channel_interaction.response.edit_message(
                            embed=success_embed,
                            view=None
                        )

                    except Exception as e:
                        self.logger.exception(f"Error setting gift code channel: {e}")
                        await channel_interaction.response.send_message(
                            "❌ An error occurred while setting the gift code channel.",
                            ephemeral=True
                        )

                channels = select_interaction.guild.text_channels
                channel_view = PaginatedChannelView(channels, channel_select_callback)

                if not select_interaction.response.is_done():
                    await select_interaction.response.edit_message(
                        embed=channel_embed,
                        view=channel_view
                    )
                else:
                    await select_interaction.message.edit(
                        embed=channel_embed,
                        view=channel_view
                    )

            except Exception as e:
                self.logger.exception(f"Error in alliance selection: {e}")
                if not select_interaction.response.is_done():
                    await select_interaction.response.send_message(
                        "❌ An error occurred while processing your selection.",
                        ephemeral=True
                    )
                else:
                    await select_interaction.followup.send(
                        "❌ An error occurred while processing your selection.",
                        ephemeral=True
                    )

        view.callback = alliance_callback

        await interaction.response.send_message(
            embed=alliance_embed,
            view=view,
            ephemeral=True
        )

    async def show_gift_menu(self, interaction: discord.Interaction):
        gift_menu_embed = discord.Embed(
            title="🎁 Gift Code Operations",
            description=(
                "Please select an operation:\n\n"
                "**Available Operations**\n"
                "━━━━━━━━━━━━━━━━━━━━━━\n"
                "🎫 **Create Gift Code**\n"
                "└ Input a new gift code\n\n"
                "🔍 **CAPTCHA Settings**\n"
                "└ Configure OCR and image saving options\n\n"
                "📋 **List Gift Codes**\n"
                "└ View all active, valid codes\n\n"
                "❌ **Delete Gift Code**\n"
                "└ Remove existing codes\n\n"
                "📢 **Gift Code Channel**\n"
                "└ Set the channel to monitor for gift codes\n\n"
                "⚙️ **Auto Gift Settings**\n"
                "└ Configure automatic gift code usage\n\n"
                "🗑️ **Delete Gift Channel**\n"
                "└ Clear the configured gift code channel\n\n"
                "🎯 **Use Gift Code for Alliance**\n"
                "└ Redeem a gift code for one or more alliances\n"
                "━━━━━━━━━━━━━━━━━━━━━━"
            ),
            color=discord.Color.gold()
        )

        view = GiftView(self)
        try:
            await interaction.response.edit_message(embed=gift_menu_embed, view=view)
        except discord.InteractionResponded:
            pass
        except Exception:
            pass

    async def create_gift_code(self, interaction: discord.Interaction):
        self.settings_cursor.execute("SELECT 1 FROM admin WHERE id = ?", (interaction.user.id,))
        if not self.settings_cursor.fetchone():
            await interaction.response.send_message(
                "❌ You are not authorized to create gift codes.",
                ephemeral=True
            )
            return

        modal = CreateGiftCodeModal(self)
        try:
            await interaction.response.send_modal(modal)
        except Exception as e:
            self.logger.exception(f"Error showing modal: {e}")
            if not interaction.response.is_done():
                await interaction.response.send_message(
                    "❌ An error occurred while showing the gift code creation form.",
                    ephemeral=True
                )

    async def list_gift_codes(self, interaction: discord.Interaction):
        self.cursor.execute("""
            SELECT 
                gc.giftcode,
                gc.date,
                COUNT(DISTINCT ugc.fid) as used_count
            FROM gift_codes gc
            LEFT JOIN user_giftcodes ugc ON gc.giftcode = ugc.giftcode
            WHERE gc.validation_status != 'invalid'
            GROUP BY gc.giftcode
            ORDER BY gc.date DESC
        """)
        
        codes = self.cursor.fetchall()
        
        if not codes:
            await interaction.response.send_message(
                "No active gift codes found in the database.",
                ephemeral=True
            )
            return

        embed = discord.Embed(
            title="🎁 Active Gift Codes",
            description="Gift codes that are pending validation or have been validated.",
            color=discord.Color.blue()
        )

        for code, date, used_count in codes:
            embed.add_field(
                name=f"Code: {code}",
                value=f"Created: {date}\nUsed by: {used_count} users",
                inline=False
            )

        await interaction.response.send_message(embed=embed, ephemeral=True)

    async def claim_report(self, interaction: discord.Interaction):
<<<<<<< HEAD
        view = ClaimReportView(self)
        embed = discord.Embed(
            title="📈 Gift Claim Reports",
            description="Select a time period",
            color=discord.Color.blue()
        )
        await interaction.response.send_message(embed=embed, view=view, ephemeral=True)

    def build_claim_report_embed(self, timeframe: str) -> discord.Embed:
        base_query = "SELECT fid, COUNT(*) FROM claim_logs"
        title_suffix = "All Time"
        if timeframe == "monthly":
            base_query += " WHERE strftime('%Y-%m', claim_time) = strftime('%Y-%m', 'now')"
            title_suffix = datetime.now().strftime("%B")
        elif timeframe == "weekly":
            base_query += " WHERE strftime('%Y-%W', claim_time) = strftime('%Y-%W', 'now')"
            title_suffix = "This Week"

        base_query += " GROUP BY fid ORDER BY COUNT(*) DESC"
        self.cursor.execute(base_query)
        rows = self.cursor.fetchall()

        embed = discord.Embed(
            title=f"📈 Gift Claim Report - {title_suffix}",
            color=discord.Color.blue(),
        )

        if not rows:
            embed.description = "No claim data available."
            return embed

        for fid, count in rows:
            embed.add_field(
                name=f"FID {fid}",
                value=f"Claimed {count} codes",
                inline=False,
            )
        return embed
=======
        self.cursor.execute(
            "SELECT fid, COUNT(*) FROM claim_logs GROUP BY fid ORDER BY COUNT(*) DESC"
        )
        rows = self.cursor.fetchall()

        if not rows:
            await interaction.response.send_message(
                "No claim data available.",
                ephemeral=True
            )
            return

        embed = discord.Embed(
            title="📈 Gift Claim Report",
            color=discord.Color.blue()
        )

        for fid, count in rows:
            embed.add_field(
                name=f"FID {fid}",
                value=f"Claimed {count} times",
                inline=False
            )

        await interaction.response.send_message(embed=embed, ephemeral=True)
>>>>>>> ed208cce

    @discord.app_commands.command(
        name="claimreport",
        description="Show gift claim counts per user."
    )
    async def claimreport_command(self, interaction: discord.Interaction):
        await self.claim_report(interaction)

    async def delete_gift_code(self, interaction: discord.Interaction):
        try:
            settings_conn = sqlite3.connect('db/settings.sqlite')
            settings_cursor = settings_conn.cursor()
            
            settings_cursor.execute("""
                SELECT 1 FROM admin 
                WHERE id = ? AND is_initial = 1
            """, (interaction.user.id,))
            
            is_admin = settings_cursor.fetchone()
            settings_cursor.close()
            settings_conn.close()

            if not is_admin:
                await interaction.response.send_message(
                    embed=discord.Embed(
                        title="❌ Unauthorized Access",
                        description="This action requires Global Admin privileges.",
                        color=discord.Color.red()
                    ),
                    ephemeral=True
                )
                return

            self.cursor.execute("""
                SELECT 
                    gc.giftcode,
                    gc.date,
                    COUNT(DISTINCT ugc.fid) as used_count
                FROM gift_codes gc
                LEFT JOIN user_giftcodes ugc ON gc.giftcode = ugc.giftcode
                GROUP BY gc.giftcode
                ORDER BY gc.date DESC
            """)
            
            codes = self.cursor.fetchall()
            
            if not codes:
                await interaction.response.send_message(
                    embed=discord.Embed(
                        title="❌ No Gift Codes",
                        description="There are no gift codes in the database to delete.",
                        color=discord.Color.red()
                    ),
                    ephemeral=True
                )
                return

            select = discord.ui.Select(
                placeholder="Select a gift code to delete",
                options=[
                    discord.SelectOption(
                        label=f"Code: {code}",
                        description=f"Created: {date} | Used by: {used_count} users",
                        value=code
                    ) for code, date, used_count in codes
                ]
            )

            async def select_callback(select_interaction):
                selected_code = select_interaction.data["values"][0]
                
                confirm = discord.ui.Button(
                    style=discord.ButtonStyle.danger,
                    label="Confirm Delete",
                    custom_id="confirm"
                )
                cancel = discord.ui.Button(
                    style=discord.ButtonStyle.secondary,
                    label="Cancel",
                    custom_id="cancel"
                )

                async def button_callback(button_interaction):
                    try:
                        if button_interaction.data.get('custom_id') == "confirm":
                            try:
                                self.cursor.execute("DELETE FROM gift_codes WHERE giftcode = ?", (selected_code,))
                                self.cursor.execute("DELETE FROM user_giftcodes WHERE giftcode = ?", (selected_code,))
                                self.conn.commit()
                                
                                success_embed = discord.Embed(
                                    title="✅ Gift Code Deleted",
                                    description=(
                                        f"**Deletion Details**\n"
                                        f"━━━━━━━━━━━━━━━━━━━━━━\n"
                                        f"🎁 **Gift Code:** `{selected_code}`\n"
                                        f"👤 **Deleted by:** {button_interaction.user.mention}\n"
                                        f"⏰ **Time:** <t:{int(datetime.now().timestamp())}:R>\n"
                                        f"━━━━━━━━━━━━━━━━━━━━━━\n"
                                    ),
                                    color=discord.Color.green()
                                )
                                
                                await button_interaction.response.edit_message(
                                    embed=success_embed,
                                    view=None
                                )
                                
                            except Exception:
                                await button_interaction.response.send_message(
                                    "❌ An error occurred while deleting the gift code.",
                                    ephemeral=True
                                )

                        else:
                            cancel_embed = discord.Embed(
                                title="❌ Deletion Cancelled",
                                description="The gift code deletion was cancelled.",
                                color=discord.Color.red()
                            )
                            await button_interaction.response.edit_message(
                                embed=cancel_embed,
                                view=None
                            )

                    except Exception as e:
                        self.logger.exception(f"Button callback error: {str(e)}")
                        try:
                            await button_interaction.response.send_message(
                                "❌ An error occurred while processing the request.",
                                ephemeral=True
                            )
                        except:
                            await button_interaction.followup.send(
                                "❌ An error occurred while processing the request.",
                                ephemeral=True
                            )

                confirm.callback = button_callback
                cancel.callback = button_callback

                confirm_view = discord.ui.View()
                confirm_view.add_item(confirm)
                confirm_view.add_item(cancel)

                confirmation_embed = discord.Embed(
                    title="⚠️ Confirm Deletion",
                    description=(
                        f"**Gift Code Details**\n"
                        f"━━━━━━━━━━━━━━━━━━━━━━\n"
                        f"🎁 **Selected Code:** `{selected_code}`\n"
                        f"⚠️ **Warning:** This action cannot be undone!\n"
                        f"━━━━━━━━━━━━━━━━━━━━━━\n"
                    ),
                    color=discord.Color.yellow()
                )

                await select_interaction.response.edit_message(
                    embed=confirmation_embed,
                    view=confirm_view
                )

            select.callback = select_callback
            view = discord.ui.View()
            view.add_item(select)

            initial_embed = discord.Embed(
                title="🗑️ Delete Gift Code",
                description=(
                    "**Instructions**\n"
                    "━━━━━━━━━━━━━━━━━━━━━━\n"
                    "1️⃣ Select a gift code from the menu below\n"
                    "2️⃣ Confirm your selection\n"
                    "3️⃣ The code will be permanently deleted\n"
                    "━━━━━━━━━━━━━━━━━━━━━━\n"
                ),
                color=discord.Color.blue(),
            )

            await interaction.response.send_message(
                embed=initial_embed,
                view=view,
                ephemeral=True
            )

        except Exception as e:
            self.logger.exception(f"Delete gift code error: {str(e)}")
            await interaction.response.send_message(
                "❌ An error occurred while processing the request.",
                ephemeral=True
            )

    async def delete_gift_channel(self, interaction: discord.Interaction):
        admin_info = await self.get_admin_info(interaction.user.id)
        if not admin_info:
            await interaction.response.send_message(
                "❌ You are not authorized to perform this action.",
                ephemeral=True
            )
            return

        available_alliances = await self.get_available_alliances(interaction)
        if not available_alliances:
            await interaction.response.send_message(
                embed=discord.Embed(
                    title="❌ No Available Alliances",
                    description="You don't have access to any alliances.",
                    color=discord.Color.red()
                ),
                ephemeral=True
            )
            return

        self.cursor.execute("SELECT alliance_id, channel_id FROM giftcode_channel")
        current_channels = dict(self.cursor.fetchall())

        alliances_with_counts = []
        for alliance_id, name in available_alliances:
            if alliance_id in current_channels:
                with sqlite3.connect('db/users.sqlite') as users_db:
                    cursor = users_db.cursor()
                    cursor.execute("SELECT COUNT(*) FROM users WHERE alliance = ?", (alliance_id,))
                    member_count = cursor.fetchone()[0]
                    alliances_with_counts.append((alliance_id, name, member_count))

        if not alliances_with_counts:
            await interaction.response.send_message(
                embed=discord.Embed(
                    title="❌ No Channels Set",
                    description="There are no gift code channels set for your alliances.",
                    color=discord.Color.red()
                ),
                ephemeral=True
            )
            return

        remove_embed = discord.Embed(
            title="🗑️ Remove Gift Code Channel",
            description=(
                "Select an alliance to remove its gift code channel:\n\n"
                "**Current Log Channels**\n"
                "━━━━━━━━━━━━━━━━━━━━━━\n"
                "Select an alliance from the list below:\n"
            ),
            color=discord.Color.red()
        )

        view = AllianceSelectView(alliances_with_counts, self)

        async def alliance_callback(select_interaction: discord.Interaction):
            try:
                alliance_id = int(view.current_select.values[0])
                
                self.cursor.execute("SELECT channel_id FROM giftcode_channel WHERE alliance_id = ?", (alliance_id,))
                channel_id = self.cursor.fetchone()[0]
                
                alliance_name = next((name for aid, name in available_alliances if aid == alliance_id), "Unknown Alliance")
                
                confirm_embed = discord.Embed(
                    title="⚠️ Confirm Removal",
                    description=(
                        f"Are you sure you want to remove the gift code channel for:\n\n"
                        f"🏰 **Alliance:** {alliance_name}\n"
                        f"📝 **Channel:** <#{channel_id}>\n\n"
                        "This action cannot be undone!"
                    ),
                    color=discord.Color.yellow()
                )

                confirm_view = discord.ui.View()
                
                async def confirm_callback(button_interaction: discord.Interaction):
                    try:
                        self.cursor.execute("DELETE FROM giftcode_channel WHERE alliance_id = ?", (alliance_id,))
                        self.conn.commit()

                        success_embed = discord.Embed(
                            title="✅ Gift Code Channel Removed",
                            description=(
                                f"Successfully removed gift code channel for:\n\n"
                                f"🏰 **Alliance:** {alliance_name}\n"
                                f"📝 **Channel:** <#{channel_id}>"
                            ),
                            color=discord.Color.green()
                        )

                        await button_interaction.response.edit_message(
                            embed=success_embed,
                            view=None
                        )

                    except Exception as e:
                        self.logger.exception(f"Error removing gift code channel: {e}")
                        await button_interaction.response.send_message(
                            "❌ An error occurred while removing the gift code channel.",
                            ephemeral=True
                        )

                async def cancel_callback(button_interaction: discord.Interaction):
                    cancel_embed = discord.Embed(
                        title="❌ Removal Cancelled",
                        description="The gift code channel removal has been cancelled.",
                        color=discord.Color.red()
                    )
                    await button_interaction.response.edit_message(
                        embed=cancel_embed,
                        view=None
                    )

                confirm_button = discord.ui.Button(
                    label="Confirm",
                    emoji="✅",
                    style=discord.ButtonStyle.danger,
                    custom_id="confirm_remove"
                )
                confirm_button.callback = confirm_callback

                cancel_button = discord.ui.Button(
                    label="Cancel",
                    emoji="❌",
                    style=discord.ButtonStyle.secondary,
                    custom_id="cancel_remove"
                )
                cancel_button.callback = cancel_callback

                confirm_view.add_item(confirm_button)
                confirm_view.add_item(cancel_button)

                if not select_interaction.response.is_done():
                    await select_interaction.response.edit_message(
                        embed=confirm_embed,
                        view=confirm_view
                    )
                else:
                    await select_interaction.message.edit(
                        embed=confirm_embed,
                        view=confirm_view
                    )

            except Exception as e:
                self.logger.exception(f"Error in alliance selection: {e}")
                if not select_interaction.response.is_done():
                    await select_interaction.response.send_message(
                        "❌ An error occurred while processing your selection.",
                        ephemeral=True
                    )
                else:
                    await select_interaction.followup.send(
                        "❌ An error occurred while processing your selection.",
                        ephemeral=True
                    )

        view.callback = alliance_callback

        await interaction.response.send_message(
            embed=remove_embed,
            view=view,
            ephemeral=True
        )

    async def setup_giftcode_auto(self, interaction: discord.Interaction):
        admin_info = await self.get_admin_info(interaction.user.id)
        if not admin_info:
            await interaction.response.send_message(
                "❌ You are not authorized to perform this action.",
                ephemeral=True
            )
            return

        available_alliances = await self.get_available_alliances(interaction)
        if not available_alliances:
            await interaction.response.send_message(
                embed=discord.Embed(
                    title="❌ No Available Alliances",
                    description="You don't have access to any alliances.",
                    color=discord.Color.red()
                ),
                ephemeral=True
            )
            return

        self.cursor.execute("SELECT alliance_id, status FROM giftcodecontrol")
        current_status = dict(self.cursor.fetchall())

        alliances_with_counts = []
        for alliance_id, name in available_alliances:
            with sqlite3.connect('db/users.sqlite') as users_db:
                cursor = users_db.cursor()
                cursor.execute("SELECT COUNT(*) FROM users WHERE alliance = ?", (alliance_id,))
                member_count = cursor.fetchone()[0]
                alliances_with_counts.append((alliance_id, name, member_count))

        auto_gift_embed = discord.Embed(
            title="⚙️ Auto Gift Code Settings",
            description=(
                "Select an alliance to configure auto gift code:\n\n"
                "**Alliance List**\n"
                "━━━━━━━━━━━━━━━━━━━━━━\n"
                "Select an alliance from the list below:\n"
            ),
            color=discord.Color.blue()
        )

        view = AllianceSelectView(alliances_with_counts, self)
        
        view.current_select.options.insert(0, discord.SelectOption(
            label="ENABLE ALL ALLIANCES",
            value="enable_all",
            description="Enable auto gift code for all alliances",
            emoji="✅"
        ))
        
        view.current_select.options.insert(1, discord.SelectOption(
            label="DISABLE ALL ALLIANCES",
            value="disable_all",
            description="Disable auto gift code for all alliances",
            emoji="❌"
        ))

        async def alliance_callback(select_interaction: discord.Interaction):
            try:
                selected_value = view.current_select.values[0]
                
                if selected_value in ["enable_all", "disable_all"]:
                    status = 1 if selected_value == "enable_all" else 0
                    
                    for alliance_id, _, _ in alliances_with_counts:
                        self.cursor.execute(
                            """
                            INSERT INTO giftcodecontrol (alliance_id, status) 
                            VALUES (?, ?) 
                            ON CONFLICT(alliance_id) 
                            DO UPDATE SET status = excluded.status
                            """,
                            (alliance_id, status)
                        )
                    self.conn.commit()

                    status_text = "enabled" if status == 1 else "disabled"
                    success_embed = discord.Embed(
                        title="✅ Auto Gift Code Setting Updated",
                        description=(
                            f"**Configuration Details**\n"
                            f"━━━━━━━━━━━━━━━━━━━━━━\n"
                            f"🌐 **Scope:** All Alliances\n"
                            f"📊 **Status:** Auto gift code {status_text}\n"
                            f"👤 **Updated by:** {select_interaction.user.mention}\n"
                            f"━━━━━━━━━━━━━━━━━━━━━━\n"
                        ),
                        color=discord.Color.green()
                    )
                    
                    await select_interaction.response.edit_message(
                        embed=success_embed,
                        view=None
                    )
                    return

                alliance_id = int(selected_value)
                alliance_name = next((name for aid, name in available_alliances if aid == alliance_id), "Unknown")

                current_setting = "enabled" if current_status.get(alliance_id, 0) == 1 else "disabled"
                
                confirm_embed = discord.Embed(
                    title="⚙️ Auto Gift Code Configuration",
                    description=(
                        f"**Alliance Details**\n"
                        f"━━━━━━━━━━━━━━━━━━━━━━\n"
                        f"🏰 **Alliance:** {alliance_name}\n"
                        f"📊 **Current Status:** Auto gift code is {current_setting}\n"
                        f"━━━━━━━━━━━━━━━━━━━━━━\n\n"
                        f"Do you want to enable or disable auto gift code for this alliance?"
                    ),
                    color=discord.Color.yellow()
                )

                confirm_view = discord.ui.View()
                
                async def button_callback(button_interaction: discord.Interaction):
                    try:
                        status = 1 if button_interaction.data['custom_id'] == "confirm" else 0
                        
                        self.cursor.execute(
                            """
                            INSERT INTO giftcodecontrol (alliance_id, status) 
                            VALUES (?, ?) 
                            ON CONFLICT(alliance_id) 
                            DO UPDATE SET status = excluded.status
                            """,
                            (alliance_id, status)
                        )
                        self.conn.commit()

                        status_text = "enabled" if status == 1 else "disabled"
                        success_embed = discord.Embed(
                            title="✅ Auto Gift Code Setting Updated",
                            description=(
                                f"**Configuration Details**\n"
                                f"━━━━━━━━━━━━━━━━━━━━━━\n"
                                f"🏰 **Alliance:** {alliance_name}\n"
                                f"📊 **Status:** Auto gift code {status_text}\n"
                                f"👤 **Updated by:** {button_interaction.user.mention}\n"
                                f"━━━━━━━━━━━━━━━━━━━━━━\n"
                            ),
                            color=discord.Color.green()
                        )
                        
                        await button_interaction.response.edit_message(
                            embed=success_embed,
                            view=None
                        )

                    except Exception as e:
                        self.logger.exception(f"Button callback error: {str(e)}")
                        if not button_interaction.response.is_done():
                            await button_interaction.response.send_message(
                                "❌ An error occurred while updating the settings.",
                                ephemeral=True
                            )
                        else:
                            await button_interaction.followup.send(
                                "❌ An error occurred while updating the settings.",
                                ephemeral=True
                            )

                confirm_button = discord.ui.Button(
                    label="Enable",
                    emoji="✅",
                    style=discord.ButtonStyle.success,
                    custom_id="confirm"
                )
                confirm_button.callback = button_callback

                deny_button = discord.ui.Button(
                    label="Disable",
                    emoji="❌",
                    style=discord.ButtonStyle.danger,
                    custom_id="deny"
                )
                deny_button.callback = button_callback

                confirm_view.add_item(confirm_button)
                confirm_view.add_item(deny_button)

                if not select_interaction.response.is_done():
                    await select_interaction.response.edit_message(
                        embed=confirm_embed,
                        view=confirm_view
                    )
                else:
                    await select_interaction.message.edit(
                        embed=confirm_embed,
                        view=confirm_view
                    )

            except Exception as e:
                self.logger.exception(f"Error in alliance selection: {e}")
                if not select_interaction.response.is_done():
                    await select_interaction.response.send_message(
                        "❌ An error occurred while processing your selection.",
                        ephemeral=True
                    )
                else:
                    await select_interaction.followup.send(
                        "❌ An error occurred while processing your selection.",
                        ephemeral=True
                    )

        view.callback = alliance_callback

        await interaction.response.send_message(
            embed=auto_gift_embed,
            view=view,
            ephemeral=True
        )

    async def use_giftcode_for_alliance(self, alliance_id, giftcode):
        MEMBER_PROCESS_DELAY = 1.0
        API_RATE_LIMIT_COOLDOWN = 60.0
        CAPTCHA_CYCLE_COOLDOWN = 60.0
        MAX_RETRY_CYCLES = 10

        self.logger.info(f"\nGiftOps: Starting use_giftcode_for_alliance for Alliance {alliance_id}, Code {giftcode}")

        try:
            # Initial Setup (Get channel, alliance name)
            self.alliance_cursor.execute("SELECT channel_id FROM alliancesettings WHERE alliance_id = ?", (alliance_id,))
            channel_result = self.alliance_cursor.fetchone()
            self.alliance_cursor.execute("SELECT name FROM alliance_list WHERE alliance_id = ?", (alliance_id,))
            name_result = self.alliance_cursor.fetchone()

            if not channel_result or not name_result:
                self.logger.error(f"GiftOps: Could not find channel or name for alliance {alliance_id}.")
                return False
            
            channel_id, alliance_name = channel_result[0], name_result[0]
            channel = self.bot.get_channel(channel_id)

            if not channel:
                self.logger.error(f"GiftOps: Bot cannot access channel {channel_id} for alliance {alliance_name}.")
                return False

            # Check if this code has been validated before
            self.cursor.execute("SELECT validation_status FROM gift_codes WHERE giftcode = ?", (giftcode,))
            master_code_status_row = self.cursor.fetchone()
            master_code_status = master_code_status_row[0] if master_code_status_row else None
            final_invalid_reason_for_embed = None

            if master_code_status == 'invalid':
                self.logger.info(f"GiftOps: Code {giftcode} is already marked as 'invalid' in the database.")
                final_invalid_reason_for_embed = "Code previously marked as invalid"
            else:
                # If not marked 'invalid' in master table, check with test FID if status is 'pending' or for other cached issues
                test_fid = self.get_test_fid()
                self.cursor.execute("SELECT status FROM user_giftcodes WHERE fid = ? AND giftcode = ?", (test_fid, giftcode))
                validation_fid_status_row = self.cursor.fetchone()

                if validation_fid_status_row:
                    fid_status = validation_fid_status_row[0]
                    if fid_status in ["TIME_ERROR", "CDK_NOT_FOUND", "USAGE_LIMIT"]:
                        self.logger.info(f"GiftOps: Code {giftcode} known to be invalid via test FID (status: {fid_status}). Marking invalid.")
                        self.cursor.execute("UPDATE gift_codes SET validation_status = 'invalid' WHERE giftcode = ?", (giftcode,))
                        self.conn.commit()
                        if hasattr(self, 'api') and self.api:
                            asyncio.create_task(self.api.remove_giftcode(giftcode, from_validation=True))
                        
                        reason_map_fid = {
                            "TIME_ERROR": "Code has expired (TIME_ERROR)",
                            "CDK_NOT_FOUND": "Code not found or incorrect (CDK_NOT_FOUND)",
                            "USAGE_LIMIT": "Usage limit reached (USAGE_LIMIT)"
                        }
                        final_invalid_reason_for_embed = reason_map_fid.get(fid_status, f"Code invalid ({fid_status})")

            if final_invalid_reason_for_embed:
                error_embed = discord.Embed(
                    title="❌ Gift Code Invalid",
                    description=(
                        f"**Gift Code Details**\n"
                        f"━━━━━━━━━━━━━━━━━━━━━━\n"
                        f"🎁 **Gift Code:** `{giftcode}`\n"
                        f"🏰 **Alliance:** `{alliance_name}`\n"
                        f"❌ **Status:** {final_invalid_reason_for_embed}\n"
                        f"📝 **Action:** Code status is 'invalid' in database\n"
                        f"⏰ **Time:** <t:{int(datetime.now().timestamp())}:R>\n"
                        f"━━━━━━━━━━━━━━━━━━━━━━\n"
                    ),
                    color=discord.Color.red() # Red is fine for a hard stop
                )
                await channel.send(embed=error_embed)
                return False

            # Get Members
            with sqlite3.connect('db/users.sqlite') as users_conn:
                users_cursor = users_conn.cursor()
                users_cursor.execute("SELECT fid, nickname FROM users WHERE alliance = ?", (str(alliance_id),))
                members = users_cursor.fetchall()
            if not members:
                self.logger.info(f"GiftOps: No members found for alliance {alliance_id} ({alliance_name}).")
                return False

            total_members = len(members)
            self.logger.info(f"GiftOps: Found {total_members} members for {alliance_name}.")

            # Initialize State
            processed_count = 0
            success_count = 0
            received_count = 0
            failed_count = 0
            successful_users = []
            already_used_users = []
            failed_users_dict = {}

            retry_queue = []
            active_members_to_process = []

            # Check Cache & Populate Initial List
            member_ids = [m[0] for m in members]
            if member_ids: # Ensure member_ids is not empty to prevent SQL error
                placeholders = ','.join('?' * len(member_ids))
                self.cursor.execute(f"SELECT fid, status FROM user_giftcodes WHERE giftcode = ? AND fid IN ({placeholders})", (giftcode, *member_ids))
                cached_member_statuses = dict(self.cursor.fetchall())
            else:
                cached_member_statuses = {}

            for fid, nickname in members:
                if fid in cached_member_statuses:
                    status = cached_member_statuses[fid]
                    if status in ["SUCCESS", "RECEIVED", "SAME TYPE EXCHANGE"]:
                        received_count += 1
                        already_used_users.append(nickname)
                    processed_count += 1
                else:
                    active_members_to_process.append((fid, nickname, 0))
            self.logger.info(f"GiftOps: Pre-processed {len(cached_member_statuses)} members from cache. {len(active_members_to_process)} remaining.")

            # Progress Embed
            embed = discord.Embed(title=f"🎁 Gift Code Redemption: {giftcode}", color=discord.Color.blue())
            def update_embed_description():
                return (
                    f"**Status for Alliance:** `{alliance_name}`\n"
                    f"━━━━━━━━━━━━━━━━━━━━━━\n"
                    f"👥 **Total Members:** `{total_members}`\n"
                    f"✅ **Success:** `{success_count}`\n"
                    f"ℹ️ **Already Redeemed:** `{received_count}`\n"
                    f"🔄 **Retrying:** `{len(retry_queue)}`\n"
                    f"❌ **Failed:** `{failed_count}`\n"
                    f"⏳ **Processed:** `{processed_count}/{total_members}`\n"
                    f"━━━━━━━━━━━━━━━━━━━━━━\n"
                )
            embed.description = update_embed_description()
            try: status_message = await channel.send(embed=embed)
            except Exception as e: self.logger.exception(f"GiftOps: Error sending initial status embed: {e}"); return False

            # Main Processing Loop
            last_embed_update = time.time()
            code_is_invalid = False

            while active_members_to_process or retry_queue:
                if code_is_invalid:
                    self.logger.info(f"GiftOps: Code {giftcode} detected as invalid, stopping redemption.")
                    break
                    
                current_time = time.time()

                # Dequeue Ready Retries
                ready_to_retry = []
                remaining_in_queue = []
                for item in retry_queue:
                    if current_time >= item[3]:
                        ready_to_retry.append(item[:3])
                    else:
                        remaining_in_queue.append(item)
                retry_queue = remaining_in_queue
                active_members_to_process.extend(ready_to_retry)

                if not active_members_to_process:
                    if retry_queue:
                        next_retry_ts = min(item[3] for item in retry_queue)
                        wait_time = max(0.1, next_retry_ts - current_time)
                        await asyncio.sleep(wait_time)
                    else:
                        break
                    continue

                # Process One Member
                fid, nickname, current_cycle_count = active_members_to_process.pop(0)

                self.logger.info(f"GiftOps: Processing FID {fid} ({nickname}), Cycle {current_cycle_count + 1}/{MAX_RETRY_CYCLES}")

                response_status = "ERROR"
                try:
                    await asyncio.sleep(random.uniform(MEMBER_PROCESS_DELAY * 0.7, MEMBER_PROCESS_DELAY * 1.3))
                    response_status = await self.claim_giftcode_rewards_wos(fid, giftcode)
                except Exception as claim_err:
                    self.logger.exception(f"GiftOps: Unexpected error during claim for {fid}: {claim_err}")
                    response_status = "ERROR"

                # Check if code is invalid
                if response_status in ["TIME_ERROR", "CDK_NOT_FOUND", "USAGE_LIMIT"]:
                    code_is_invalid = True
                    self.logger.info(f"GiftOps: Code {giftcode} became invalid (status: {response_status}) while processing {fid}. Marking as invalid in DB.")
                    
                    # Mark as invalid
                    self.cursor.execute("""
                        UPDATE gift_codes 
                        SET validation_status = 'invalid' 
                        WHERE giftcode = ? AND validation_status != 'invalid'
                    """, (giftcode,))
                    self.conn.commit()
                    
                    if hasattr(self, 'api') and self.api:
                        asyncio.create_task(self.api.remove_giftcode(giftcode, from_validation=True))

                    reason_map_runtime = {
                        "TIME_ERROR": "Code has expired (TIME_ERROR)",
                        "CDK_NOT_FOUND": "Code not found or incorrect (CDK_NOT_FOUND)",
                        "USAGE_LIMIT": "Usage limit reached (USAGE_LIMIT)"
                    }
                    status_reason_runtime = reason_map_runtime.get(response_status, f"Code invalid ({response_status})")
                    
                    embed.title = f"❌ Gift Code Invalid: {giftcode}" 
                    embed.color = discord.Color.red()
                    embed.description = (
                        f"**Gift Code Redemption Halted**\n"
                        f"━━━━━━━━━━━━━━━━━━━━━━\n"
                        f"🎁 **Gift Code:** `{giftcode}`\n"
                        f"🏰 **Alliance:** `{alliance_name}`\n"
                        f"❌ **Reason:** {status_reason_runtime}\n"
                        f"📝 **Action:** Code marked as invalid in database. Remaining members for this alliance will not be processed.\n"
                        f"📊 **Processed before halt:** {processed_count}/{total_members}\n"
                        f"⏰ **Time:** <t:{int(datetime.now().timestamp())}:R>\n"
                        f"━━━━━━━━━━━━━━━━━━━━━━\n"
                    )
                    embed.clear_fields()

                    try:
                        await status_message.edit(embed=embed)
                    except Exception as embed_edit_err:
                        self.logger.warning(f"GiftOps: Failed to update progress embed to show code invalidation: {embed_edit_err}")
                    
                    if fid not in failed_users_dict:
                        processed_count +=1 
                        failed_count +=1
                        failed_users_dict[fid] = (nickname, f"Led to code invalidation ({response_status})", current_cycle_count + 1)
                    continue
                
                if response_status == "SIGN_ERROR":
                    self.logger.error(f"GiftOps: Sign error detected (likely wrong encrypt key). Stopping redemption for alliance {alliance_id}.")
                    
                    embed.title = f"⚙️ Sign Error: {giftcode}"
                    embed.color = discord.Color.red()
                    embed.description = (
                        f"**Bot Configuration Error**\n"
                        f"━━━━━━━━━━━━━━━━━━━━━━\n"
                        f"🎁 **Gift Code:** `{giftcode}`\n"
                        f"🏰 **Alliance:** `{alliance_name}`\n"
                        f"⚙️ **Reason:** Sign Error (check bot config/encrypt key)\n"
                        f"📝 **Action:** Redemption stopped. Check bot configuration.\n"
                        f"📊 **Processed before halt:** {processed_count}/{total_members}\n"
                        f"⏰ **Time:** <t:{int(datetime.now().timestamp())}:R>\n"
                        f"━━━━━━━━━━━━━━━━━━━━━━\n"
                    )
                    embed.clear_fields()
                    
                    try:
                        await status_message.edit(embed=embed)
                    except Exception as embed_edit_err:
                        self.logger.warning(f"GiftOps: Failed to update progress embed for sign error: {embed_edit_err}")

                    break

                # Handle Response
                mark_processed = False
                add_to_failed = False
                queue_for_retry = False
                retry_delay = 0

                if response_status == "SUCCESS":
                    success_count += 1
                    successful_users.append(nickname)
                    mark_processed = True
                elif response_status in ["RECEIVED", "SAME TYPE EXCHANGE"]:
                    received_count += 1
                    already_used_users.append(nickname)
                    mark_processed = True
                elif response_status in ["LOGIN_FAILED", "LOGIN_EXPIRED_MID_PROCESS", "ERROR", "UNKNOWN_API_RESPONSE", "OCR_DISABLED", "SOLVER_ERROR", "CAPTCHA_FETCH_ERROR"]:
                    add_to_failed = True
                    mark_processed = True
                    fail_reason = f"Processing Error ({response_status})"
                elif response_status == "TIMEOUT_RETRY":
                    queue_for_retry = True
                    retry_delay = API_RATE_LIMIT_COOLDOWN
                    fail_reason = "API Rate Limited"
                elif response_status in ["CAPTCHA_INVALID", "MAX_CAPTCHA_ATTEMPTS_REACHED", "OCR_FAILED_ATTEMPT"]:
                    if current_cycle_count + 1 < MAX_RETRY_CYCLES:
                        queue_for_retry = True
                        retry_delay = CAPTCHA_CYCLE_COOLDOWN
                        fail_reason = "Captcha Cycle Failed"
                        self.logger.info(f"GiftOps: FID {fid} failed captcha cycle {current_cycle_count + 1}. Queuing for retry cycle {current_cycle_count + 2} in {retry_delay}s.")
                    else:
                        add_to_failed = True
                        mark_processed = True
                        fail_reason = f"Failed after {MAX_RETRY_CYCLES} captcha cycles (Last Status: {response_status})"
                        self.logger.info(f"GiftOps: Max ({MAX_RETRY_CYCLES}) retry cycles reached for FID {fid}. Marking as failed.")
                else:
                    add_to_failed = True
                    mark_processed = True
                    fail_reason = f"Unhandled status: {response_status}"

                # Update State Based on Outcome
                if mark_processed:
                    processed_count += 1
                    if add_to_failed:
                        failed_count += 1
                        cycle_failed_on = current_cycle_count + 1 if response_status not in ["CAPTCHA_INVALID", "MAX_CAPTCHA_ATTEMPTS_REACHED", "OCR_FAILED_ATTEMPT"] or (current_cycle_count + 1 >= MAX_RETRY_CYCLES) else MAX_RETRY_CYCLES
                        failed_users_dict[fid] = (nickname, fail_reason, cycle_failed_on)
                
                if queue_for_retry:
                    retry_after_ts = time.time() + retry_delay
                    cycle_for_next_retry = current_cycle_count + 1 if response_status in ["CAPTCHA_INVALID", "MAX_CAPTCHA_ATTEMPTS_REACHED", "OCR_FAILED_ATTEMPT"] else current_cycle_count
                    retry_queue.append((fid, nickname, cycle_for_next_retry, retry_after_ts))

                # Update Embed Periodically
                current_time = time.time()
                if current_time - last_embed_update > 5 and not code_is_invalid:
                    embed.description = update_embed_description()
                    try:
                        await status_message.edit(embed=embed)
                        last_embed_update = current_time
                    except Exception as embed_edit_err:
                        self.logger.warning(f"GiftOps: WARN - Failed to edit progress embed: {embed_edit_err}")

            # Final Embed Update
            if not code_is_invalid:
                self.logger.info(f"GiftOps: Alliance {alliance_id} processing loop finished. Preparing final update.")
                final_title = f"🎁 Gift Code Process Complete: {giftcode}"
                final_color = discord.Color.green() if failed_count == 0 and total_members > 0 else \
                              discord.Color.orange() if success_count > 0 or received_count > 0 else \
                              discord.Color.red()
                if total_members == 0:
                    final_title = f"ℹ️ No Members to Process for Code: {giftcode}"
                    final_color = discord.Color.light_grey()

                embed.title = final_title
                embed.color = final_color
                embed.description = update_embed_description()

                try:
                    await status_message.edit(embed=embed)
                    self.logger.info(f"GiftOps: Successfully edited final status embed for alliance {alliance_id}.")
                except discord.NotFound:
                    self.logger.warning(f"GiftOps: WARN - Failed to edit final progress embed for alliance {alliance_id}: Original message not found.")
                except discord.Forbidden:
                    self.logger.warning(f"GiftOps: WARN - Failed to edit final progress embed for alliance {alliance_id}: Missing permissions.")
                except Exception as final_embed_err:
                    self.logger.exception(f"GiftOps: WARN - Failed to edit final progress embed for alliance {alliance_id}: {final_embed_err}")

            summary_lines = [
                "\n",
                "--- Redemption Summary Start ---",
                f"Alliance: {alliance_name} ({alliance_id})",
                f"Gift Code: {giftcode}",
            ]
            try:
                master_status_log = self.cursor.execute("SELECT validation_status FROM gift_codes WHERE giftcode = ?", (giftcode,)).fetchone()
                summary_lines.append(f"Master Code Status at Log Time: {master_status_log[0] if master_status_log else 'NOT_FOUND_IN_DB'}")
            except Exception as e_log:
                summary_lines.append(f"Master Code Status at Log Time: Error fetching - {e_log}")

            summary_lines.extend([
                f"Run Time: {datetime.now().strftime('%Y-%m-%d %H:%M:%S')}",
                "------------------------",
                f"Total Members: {total_members}",
                f"Successful: {success_count}",
                f"Already Redeemed: {received_count}",
                f"Failed: {failed_count}",
                "------------------------",
            ])

            if successful_users:
                summary_lines.append(f"\nSuccessful Users ({len(successful_users)}):")
                summary_lines.extend(successful_users)

            if already_used_users:
                summary_lines.append(f"\nAlready Redeemed Users ({len(already_used_users)}):")
                summary_lines.extend(already_used_users)

            final_failed_log_details = []
            if code_is_invalid and retry_queue:
                 for f_fid, f_nick, f_cycle, _ in retry_queue:
                     if f_fid not in failed_users_dict:
                         final_failed_log_details.append(f"- {f_nick} ({f_fid}): Halted in retry (Next Cycle: {f_cycle})")
            
            for fid_failed, (nick_failed, reason_failed, cycles_attempted) in failed_users_dict.items():
                final_failed_log_details.append(f"- {nick_failed} ({fid_failed}): {reason_failed} (Cycles Attempted: {cycles_attempted})")
            
            if final_failed_log_details:
                summary_lines.append(f"\nFailed Users ({len(final_failed_log_details)}):")
                summary_lines.extend(final_failed_log_details)

            summary_lines.append("--- Redemption Summary End ---\n")
            summary_log_message = "\n".join(summary_lines)
            self.logger.info(summary_log_message)
            return True
        
        except Exception as e:
            self.logger.exception(f"GiftOps: UNEXPECTED ERROR in use_giftcode_for_alliance for {alliance_id}/{giftcode}: {str(e)}")
            self.logger.exception(f"Traceback: {traceback.format_exc()}")
            try:
                if 'channel' in locals() and channel: await channel.send(f"⚠️ An unexpected error occurred processing `{giftcode}` for {alliance_name}.")
            except Exception: pass
            return False

class CreateGiftCodeModal(discord.ui.Modal):
    def __init__(self, cog):
        super().__init__(title="Create Gift Code")
        self.cog = cog
        
        self.giftcode = discord.ui.TextInput(
            label="Gift Code",
            placeholder="Enter the gift code",
            required=True,
            min_length=4,
            max_length=20
        )
        self.add_item(self.giftcode)
    
    async def on_submit(self, interaction: discord.Interaction):
        logger = self.cog.logger
        logger.info("[CreateGiftCodeModal] on_submit started.")

        await interaction.response.defer(ephemeral=True)
        logger.info("[CreateGiftCodeModal] Interaction deferred.")

        code = self.cog.clean_gift_code(self.giftcode.value)
        logger.info(f"[CreateGiftCodeModal] Code entered: {code}")

        final_embed = discord.Embed(title="🎁 Gift Code Creation Result")

        # Check if code already exists
        self.cog.cursor.execute("SELECT 1 FROM gift_codes WHERE giftcode = ?", (code,))
        if self.cog.cursor.fetchone():
            logger.info(f"[CreateGiftCodeModal] Code {code} already exists in DB.")
            final_embed.title = "ℹ️ Gift Code Exists"
            final_embed.description = (
                f"**Gift Code Details**\n━━━━━━━━━━━━━━━━━━━━━━\n"
                f"🎁 **Gift Code:** `{code}`\n"
                f"✅ **Status:** Code already exists in database.\n"
                f"━━━━━━━━━━━━━━━━━━━━━━\n"
            )
            final_embed.color = discord.Color.blue()
        else:
            # Add code (without validation)
            logger.info(f"[CreateGiftCodeModal] Adding code {code} to DB without validation.")
            date = datetime.now().strftime("%Y-%m-%d")
            try:
                self.cog.cursor.execute(
                    "INSERT INTO gift_codes (giftcode, date, validation_status) VALUES (?, ?, ?)",
                    (code, date, "pending")
                )
                self.cog.conn.commit()

                logger.info(f"[CreateGiftCodeModal] Code '{code}' added as pending - will send to API after validation.")

                final_embed.title = "✅ Gift Code Added"
                final_embed.description = (
                    f"**Gift Code Details**\n━━━━━━━━━━━━━━━━━━━━━━\n"
                    f"🎁 **Gift Code:** `{code}`\n"
                    f"✅ **Status:** Added to database (will be validated on first use).\n"
                    f"━━━━━━━━━━━━━━━━━━━━━━\n"
                )
                final_embed.color = discord.Color.green()

            except sqlite3.Error as db_err:
                logger.exception(f"[CreateGiftCodeModal] DB Error inserting code '{code}': {db_err}")
                final_embed.title = "❌ Database Error"
                final_embed.description = f"Failed to save gift code `{code}` to the database. Please check logs."
                final_embed.color = discord.Color.red()

        try:
            await interaction.edit_original_response(embed=final_embed)
            logger.info(f"[CreateGiftCodeModal] Final result embed sent for code {code}.")
        except Exception as final_edit_err:
            logger.exception(f"[CreateGiftCodeModal] Failed to edit interaction with final result for {code}: {final_edit_err}")

class DeleteGiftCodeModal(discord.ui.Modal, title="Delete Gift Code"):
    def __init__(self, cog):
        super().__init__()
        self.cog = cog
        
    giftcode = discord.ui.TextInput(
        label="Gift Code",
        placeholder="Enter the gift code to delete",
        required=True
    )
    
    async def on_submit(self, interaction: discord.Interaction):
        code = self.giftcode.value
        
        self.cog.cursor.execute("SELECT 1 FROM gift_codes WHERE giftcode = ?", (code,))
        if not self.cog.cursor.fetchone():
            await interaction.response.send_message(
                "❌ Gift code not found!",
                ephemeral=True
            )
            return
            
        self.cog.cursor.execute("DELETE FROM gift_codes WHERE giftcode = ?", (code,))
        self.cog.cursor.execute("DELETE FROM user_giftcodes WHERE giftcode = ?", (code,))
        self.cog.conn.commit()
        
        embed = discord.Embed(
            title="✅ Gift Code Deleted",
            description=f"Gift code `{code}` has been deleted successfully.",
            color=discord.Color.green()
        )
        
        await interaction.response.send_message(embed=embed, ephemeral=True)

class TestFIDModal(discord.ui.Modal, title="Change Test FID"):
    def __init__(self, cog):
        super().__init__()
        self.cog = cog
        
        try:
            self.cog.settings_cursor.execute("SELECT test_fid FROM test_fid_settings ORDER BY id DESC LIMIT 1")
            result = self.cog.settings_cursor.fetchone()
            current_fid = result[0] if result else "244886619"
        except Exception:
            current_fid = "244886619"
        
        self.test_fid = discord.ui.TextInput(
            label="Enter New Player ID (FID)",
            placeholder="Example: 244886619",
            default=current_fid,
            required=True,
            min_length=1,
            max_length=20
        )
        self.add_item(self.test_fid)

    async def on_submit(self, interaction: discord.Interaction):
        try:
            # Defer the response since we'll make an API call to validate
            await interaction.response.defer(ephemeral=True)
            
            new_fid = self.test_fid.value.strip()
            
            if not new_fid.isdigit():
                await interaction.followup.send("❌ Invalid FID format. Please enter a numeric FID.", ephemeral=True)
                return
            
            is_valid, message = await self.cog.verify_test_fid(new_fid)
            
            if is_valid:
                success = await self.cog.update_test_fid(new_fid)
                
                if success:
                    embed = discord.Embed(
                        title="✅ Test FID Updated",
                        description=(
                            f"**Test FID Configuration**\n"
                            f"━━━━━━━━━━━━━━━━━━━━━━\n"
                            f"🆔 **FID:** `{new_fid}`\n"
                            f"✅ **Status:** Validated\n"
                            f"📝 **Action:** Updated in database\n"
                            f"━━━━━━━━━━━━━━━━━━━━━━\n"
                        ),
                        color=discord.Color.green()
                    )
                    await interaction.followup.send(embed=embed, ephemeral=True)
                    
                    await self.cog.show_ocr_settings(interaction)
                else:
                    await interaction.followup.send("❌ Failed to update test FID in database. Check logs for details.", ephemeral=True)
            else:
                embed = discord.Embed(
                    title="❌ Invalid Test FID",
                    description=(
                        f"**Test FID Validation**\n"
                        f"━━━━━━━━━━━━━━━━━━━━━━\n"
                        f"🆔 **FID:** `{new_fid}`\n"
                        f"❌ **Status:** Invalid FID\n"
                        f"📝 **Reason:** {message}\n"
                        f"━━━━━━━━━━━━━━━━━━━━━━\n"
                    ),
                    color=discord.Color.red()
                )
                await interaction.followup.send(embed=embed, ephemeral=True)
                
        except Exception as e:
            self.cog.logger.exception(f"Error updating test FID: {e}")
            await interaction.followup.send(f"❌ An error occurred: {str(e)}", ephemeral=True)

class GiftView(discord.ui.View):
    def __init__(self, cog):
        super().__init__(timeout=None)
        self.cog = cog

    @discord.ui.button(
        label="Create Gift Code",
        style=discord.ButtonStyle.green,
        custom_id="create_gift",
        emoji="🎫",
        row=0
    )
    async def create_gift(self, interaction: discord.Interaction, button: discord.ui.Button):
        await self.cog.create_gift_code(interaction)
        
    @discord.ui.button(
        label="CAPTCHA Settings",
        style=discord.ButtonStyle.primary,
        custom_id="ocr_settings",
        emoji="🔍",
        row=0
    )
    async def ocr_settings_button(self, interaction: discord.Interaction, button: discord.ui.Button):
        await self.cog.show_ocr_settings(interaction)

    @discord.ui.button(
        label="List Gift Codes",
        style=discord.ButtonStyle.blurple,
        custom_id="list_gift",
        emoji="📋",
        row=0
    )
    async def list_gift(self, interaction: discord.Interaction, button: discord.ui.Button):
        await self.cog.list_gift_codes(interaction)

    @discord.ui.button(
        label="Auto Gift Settings",
        style=discord.ButtonStyle.grey,
        custom_id="auto_gift_settings",
        emoji="⚙️",
        row=1
    )
    async def auto_gift_settings(self, interaction: discord.Interaction, button: discord.ui.Button):
        await self.cog.setup_giftcode_auto(interaction)

    @discord.ui.button(
        label="Delete Gift Code",
        emoji="❌",
        style=discord.ButtonStyle.danger,
        custom_id="delete_gift"
    )
    async def delete_gift_button(self, interaction: discord.Interaction, button: discord.ui.Button):
        try:
            await self.cog.delete_gift_code(interaction)
        except Exception as e:
            self.logger.exception(f"Delete gift button error: {e}")
            await interaction.response.send_message(
                "❌ An error occurred while processing delete request.",
                ephemeral=True
            )

    @discord.ui.button(
        label="Gift Code Channel",
        emoji="📢",
        style=discord.ButtonStyle.primary,
        custom_id="gift_channel"
    )
    async def gift_channel_button(self, interaction: discord.Interaction, button: discord.ui.Button):
        try:
            await self.cog.setup_gift_channel(interaction)
        except Exception as e:
            self.logger.exception(f"Gift channel button error: {e}")
            if not interaction.response.is_done():
                await interaction.response.send_message(
                    "❌ An error occurred while setting up gift channel.",
                    ephemeral=True
                )

    @discord.ui.button(
        label="Delete Gift Channel",
        emoji="🗑️",
        style=discord.ButtonStyle.danger,
        custom_id="delete_gift_channel"
    )
    async def delete_gift_channel_button(self, interaction: discord.Interaction, button: discord.ui.Button):
        try:
            await self.cog.delete_gift_channel(interaction)
        except Exception as e:
            self.logger.exception(f"Delete gift channel button error: {e}")
            if not interaction.response.is_done():
                await interaction.response.send_message(
                    "❌ An error occurred while deleting gift channel.",
                    ephemeral=True
                )

    @discord.ui.button(
        label="Claim Report",
        emoji="📈",
        style=discord.ButtonStyle.secondary,
        custom_id="claim_report",
        row=2
    )
    async def claim_report_button(self, interaction: discord.Interaction, button: discord.ui.Button):
        await self.cog.claim_report(interaction)

    @discord.ui.button(
        label="Use Gift Code for Alliance",
        emoji="🎯",
        style=discord.ButtonStyle.primary,
        custom_id="use_gift_alliance"
    )
    async def use_gift_alliance_button(self, interaction: discord.Interaction, button: discord.ui.Button):
        try:
            admin_info = await self.cog.get_admin_info(interaction.user.id)
            if not admin_info:
                await interaction.response.send_message(
                    "❌ You are not authorized to perform this action.",
                    ephemeral=True
                )
                return

            available_alliances = await self.cog.get_available_alliances(interaction)
            if not available_alliances:
                await interaction.response.send_message(
                    embed=discord.Embed(
                        title="❌ No Available Alliances",
                        description="You don't have access to any alliances.",
                        color=discord.Color.red()
                    ),
                    ephemeral=True
                )
                return

            alliances_with_counts = []
            for alliance_id, name in available_alliances:
                with sqlite3.connect('db/users.sqlite') as users_db:
                    cursor = users_db.cursor()
                    cursor.execute("SELECT COUNT(*) FROM users WHERE alliance = ?", (alliance_id,))
                    member_count = cursor.fetchone()[0]
                    alliances_with_counts.append((alliance_id, name, member_count))

            alliance_embed = discord.Embed(
                title="🎯 Use Gift Code for Alliance",
                description=(
                    "Select an alliance to use gift code:\n\n"
                    "**Alliance List**\n"
                    "━━━━━━━━━━━━━━━━━━━━━━\n"
                    "Select an alliance from the list below:\n"
                ),
                color=discord.Color.blue()
            )

            view = AllianceSelectView(alliances_with_counts, self.cog)
            
            view.current_select.options.insert(0, discord.SelectOption(
                label="ALL ALLIANCES",
                value="all",
                description=f"Apply to all {len(alliances_with_counts)} alliances",
                emoji="🌐"
            ))

            async def alliance_callback(select_interaction: discord.Interaction):
                try:
                    selected_value = view.current_select.values[0]
                    
                    if selected_value == "all":
                        all_alliances = [aid for aid, name, _ in alliances_with_counts]
                    else:
                        alliance_id = int(selected_value)
                        all_alliances = [alliance_id]
                    
                    self.cog.cursor.execute("""
                        SELECT giftcode, date FROM gift_codes
                        WHERE validation_status != 'invalid'
                        ORDER BY date DESC
                    """)
                    gift_codes = self.cog.cursor.fetchall()

                    if not gift_codes:
                        await select_interaction.response.edit_message(
                            content="No active gift codes available.",
                            embed=None,
                            view=None
                        )
                        return

                    giftcode_embed = discord.Embed(
                        title="🎁 Select Gift Code",
                        description=(
                            "Select a gift code to use:\n\n"
                            "**Gift Code List**\n"
                            "━━━━━━━━━━━━━━━━━━━━━━\n"
                            "Select a gift code from the list below:\n"
                        ),
                        color=discord.Color.blue()
                    )

                    select_giftcode = discord.ui.Select(
                        placeholder="Select a gift code",
                        options=[
                            discord.SelectOption(
                                label=f"Code: {code}",
                                value=code,
                                description=f"Created: {date}",
                                emoji="🎁"
                            ) for code, date in gift_codes
                        ]
                    )

                    async def giftcode_callback(giftcode_interaction: discord.Interaction):
                        try:
                            selected_code = giftcode_interaction.data["values"][0]
                            
                            confirm_embed = discord.Embed(
                                title="⚠️ Confirm Gift Code Usage",
                                description=(
                                    f"Are you sure you want to use this gift code?\n\n"
                                    f"**Details**\n"
                                    f"━━━━━━━━━━━━━━━━━━━━━━\n"
                                    f"🎁 **Gift Code:** `{selected_code}`\n"
                                    f"🏰 **Alliances:** {'ALL' if selected_value == 'all' else next((name for aid, name, _ in alliances_with_counts if aid == alliance_id), 'Unknown')}\n"
                                    f"━━━━━━━━━━━━━━━━━━━━━━\n"
                                ),
                                color=discord.Color.yellow()
                            )

                            confirm_view = discord.ui.View()
                            
                            async def confirm_callback(button_interaction: discord.Interaction):
                                try:
                                    await button_interaction.response.edit_message(
                                        content="Gift code redemption is starting.",
                                        embed=None,
                                        view=None
                                    )

                                    progress_embed = discord.Embed(
                                        title="🎁 Gift Code Distribution Progress",
                                        description=(
                                            f"**Overall Progress**\n"
                                            f"━━━━━━━━━━━━━━━━━━━━━━\n"
                                            f"🎁 **Gift Code:** `{selected_code}`\n"
                                            f"🏰 **Total Alliances:** `{len(all_alliances)}`\n"
                                            f"⏳ **Current Alliance:** `Starting...`\n"
                                            f"━━━━━━━━━━━━━━━━━━━━━━\n"
                                        ),
                                        color=discord.Color.blue()
                                    )

                                    channel = button_interaction.channel
                                    progress_msg = await channel.send(embed=progress_embed)
                                    completed = 0

                                    for aid in all_alliances:
                                        alliance_name = next((name for a_id, name, _ in alliances_with_counts if a_id == aid), 'Unknown')
                                        
                                        progress_embed.description = (
                                            f"**Overall Progress**\n"
                                            f"━━━━━━━━━━━━━━━━━━━━━━\n"
                                            f"🎁 **Gift Code:** `{selected_code}`\n"
                                            f"🏰 **Total Alliances:** `{len(all_alliances)}`\n"
                                            f"⏳ **Current Alliance:** `{alliance_name}`\n"
                                            f"📊 **Progress:** `{completed}/{len(all_alliances)}`\n"
                                            f"━━━━━━━━━━━━━━━━━━━━━━\n"
                                        )
                                        try:
                                            await progress_msg.edit(embed=progress_embed)
                                        except Exception as e:
                                            print(f"Could not update progress embed: {e}")
                                        
                                        result = await self.cog.use_giftcode_for_alliance(aid, selected_code)
                                        if result:
                                            completed += 1
                                        
                                        await asyncio.sleep(5)
                                    
                                    final_embed = discord.Embed(
                                        title="✅ Gift Code Distribution Complete",
                                        description=(
                                            f"**Final Status**\n"
                                            f"━━━━━━━━━━━━━━━━━━━━━━\n"
                                            f"🎁 **Gift Code:** `{selected_code}`\n"
                                            f"🏰 **Total Alliances:** `{len(all_alliances)}`\n"
                                            f"✅ **Completed:** `{completed}/{len(all_alliances)}`\n"
                                            f"⏰ **Time:** <t:{int(datetime.now().timestamp())}:R>\n"
                                            f"━━━━━━━━━━━━━━━━━━━━━━\n"
                                        ),
                                        color=discord.Color.green()
                                    )
                                    try:
                                        await progress_msg.edit(embed=final_embed)
                                    except Exception as e:
                                        print(f"Could not update final embed: {e}")

                                except Exception as e:
                                    self.logger.exception(f"Error using gift code: {e}")
                                    await button_interaction.followup.send(
                                        "❌ An error occurred while using the gift code.",
                                        ephemeral=True
                                    )

                            async def cancel_callback(button_interaction: discord.Interaction):
                                cancel_embed = discord.Embed(
                                    title="❌ Operation Cancelled",
                                    description="The gift code usage has been cancelled.",
                                    color=discord.Color.red()
                                )
                                await button_interaction.response.edit_message(
                                    embed=cancel_embed,
                                    view=None
                                )

                            confirm_button = discord.ui.Button(
                                label="Confirm",
                                emoji="✅",
                                style=discord.ButtonStyle.success,
                                custom_id="confirm"
                            )
                            confirm_button.callback = confirm_callback

                            cancel_button = discord.ui.Button(
                                label="Cancel",
                                emoji="❌",
                                style=discord.ButtonStyle.danger,
                                custom_id="cancel"
                            )
                            cancel_button.callback = cancel_callback

                            confirm_view.add_item(confirm_button)
                            confirm_view.add_item(cancel_button)

                            await giftcode_interaction.response.edit_message(
                                embed=confirm_embed,
                                view=confirm_view
                            )

                        except Exception as e:
                            self.logger.exception(f"Error in gift code selection: {e}")
                            if not giftcode_interaction.response.is_done():
                                await giftcode_interaction.response.send_message(
                                    "❌ An error occurred while processing your selection.",
                                    ephemeral=True
                                )
                            else:
                                await giftcode_interaction.followup.send(
                                    "❌ An error occurred while processing your selection.",
                                    ephemeral=True
                                )

                    select_giftcode.callback = giftcode_callback
                    giftcode_view = discord.ui.View()
                    giftcode_view.add_item(select_giftcode)

                    if not select_interaction.response.is_done():
                        await select_interaction.response.edit_message(
                            embed=giftcode_embed,
                            view=giftcode_view
                        )
                    else:
                        await select_interaction.message.edit(
                            embed=giftcode_embed,
                            view=giftcode_view
                        )

                except Exception as e:
                    self.logger.exception(f"Error in alliance selection: {e}")
                    if not select_interaction.response.is_done():
                        await select_interaction.response.send_message(
                            "❌ An error occurred while processing your selection.",
                            ephemeral=True
                        )
                    else:
                        await select_interaction.followup.send(
                            "❌ An error occurred while processing your selection.",
                            ephemeral=True
                        )

            view.callback = alliance_callback

            await interaction.response.send_message(
                embed=alliance_embed,
                view=view,
                ephemeral=True
            )

        except Exception as e:
            self.logger.exception(f"Error in use_gift_alliance_button: {str(e)}")
            await interaction.response.send_message(
                "❌ An error occurred while processing the request.",
                ephemeral=True
            )

    @discord.ui.button(
        label="Main Menu",
        emoji="🏠",
        style=discord.ButtonStyle.secondary,
        custom_id="main_menu"
    )
    async def main_menu_button(self, interaction: discord.Interaction, button: discord.ui.Button):
        try:
            alliance_cog = self.cog.bot.get_cog("Alliance")
            if alliance_cog:
                try:
                    await interaction.message.edit(content=None, embed=None, view=None)
                except:
                    pass
                await alliance_cog.show_main_menu(interaction)
        except:
            pass


class ClaimReportView(discord.ui.View):
    def __init__(self, cog):
        super().__init__(timeout=60)
        self.cog = cog

    async def _show_results(self, interaction: discord.Interaction, timeframe: str):
        embed = self.cog.build_claim_report_embed(timeframe)
        await interaction.response.edit_message(embed=embed, view=self)

    @discord.ui.button(label="All Time", style=discord.ButtonStyle.secondary, custom_id="claim_all")
    async def report_all_time(self, interaction: discord.Interaction, button: discord.ui.Button):
        await self._show_results(interaction, "all")

    @discord.ui.button(label="Monthly", style=discord.ButtonStyle.secondary, custom_id="claim_month")
    async def report_month(self, interaction: discord.Interaction, button: discord.ui.Button):
        await self._show_results(interaction, "monthly")

    @discord.ui.button(label="Weekly", style=discord.ButtonStyle.secondary, custom_id="claim_week")
    async def report_week(self, interaction: discord.Interaction, button: discord.ui.Button):
        await self._show_results(interaction, "weekly")

class OCRSettingsView(discord.ui.View):
    def __init__(self, cog, ocr_settings, ddddocr_available):
        super().__init__(timeout=None)
        self.cog = cog
        self.enabled = ocr_settings[0]
        self.save_images_setting = ocr_settings[1]
        self.ddddocr_available = ddddocr_available
        self.disable_controls = not ddddocr_available

        # Row 0: Enable/Disable Button, Test Button
        self.enable_ocr_button_item = discord.ui.Button(
            emoji="✅" if self.enabled == 1 else "🚫",
            custom_id="enable_ocr", row=0,
            label="Disable CAPTCHA Solver" if self.enabled == 1 else "Enable CAPTCHA Solver",
            style=discord.ButtonStyle.danger if self.enabled == 1 else discord.ButtonStyle.success,
            disabled=self.disable_controls
        )
        self.enable_ocr_button_item.callback = self.enable_ocr_button
        self.add_item(self.enable_ocr_button_item)

        self.test_ocr_button_item = discord.ui.Button(
            label="Test CAPTCHA Solver", style=discord.ButtonStyle.secondary, emoji="🧪",
            custom_id="test_ocr", row=0,
            disabled=self.disable_controls
        )
        self.test_ocr_button_item.callback = self.test_ocr_button
        self.add_item(self.test_ocr_button_item)

        # Add the Change Test FID Button
        self.change_test_fid_button_item = discord.ui.Button(
            label="Change Test FID", style=discord.ButtonStyle.primary, emoji="🔄",
            custom_id="change_test_fid", row=0,
            disabled=self.disable_controls
        )
        self.change_test_fid_button_item.callback = self.change_test_fid_button
        self.add_item(self.change_test_fid_button_item)

        # Row 2: Image Save Select Menu
        self.image_save_select_item = discord.ui.Select(
            placeholder="Select Captcha Image Saving Option",
            min_values=1, max_values=1, row=1, custom_id="image_save_select",
            options=[
                discord.SelectOption(label="Don't Save Any Images", value="0", description="Fastest, no disk usage"),
                discord.SelectOption(label="Save Only Failed Captchas", value="1", description="For debugging server rejects"),
                discord.SelectOption(label="Save Only Successful Captchas", value="2", description="To see what worked"),
                discord.SelectOption(label="Save All Captchas (High Disk Usage!)", value="3", description="Comprehensive debugging")
            ],
            disabled=self.disable_controls
        )
        for option in self.image_save_select_item.options:
            option.default = (str(self.save_images_setting) == option.value)
        self.image_save_select_item.callback = self.image_save_select_callback
        self.add_item(self.image_save_select_item)

    async def change_test_fid_button(self, interaction: discord.Interaction):
        """Handle the change test FID button click."""
        if not self.ddddocr_available:
            await interaction.response.send_message("❌ Required library (ddddocr) is not installed or failed to load.", ephemeral=True)
            return
        await interaction.response.send_modal(TestFIDModal(self.cog))

    async def enable_ocr_button(self, interaction: discord.Interaction):
        if not self.ddddocr_available:
            await interaction.response.send_message("❌ Required library (ddddocr) is not installed or failed to load.", ephemeral=True)
            return
        
        await interaction.response.defer(ephemeral=True)
        new_enabled = 1 if self.enabled == 0 else 0
        success, message = await self.cog.update_ocr_settings(interaction, enabled=new_enabled)
        await self.cog.show_ocr_settings(interaction)

    async def test_ocr_button(self, interaction: discord.Interaction):
        logger = self.cog.logger
        user_id = interaction.user.id
        current_time = time.time()

        if not self.ddddocr_available:
            await interaction.response.send_message("❌ Required library (ddddocr) is not installed or failed to load.", ephemeral=True)
            return
        if not self.cog.captcha_solver or not self.cog.captcha_solver.is_initialized:
            await interaction.response.send_message("❌ CAPTCHA solver is not initialized. Ensure OCR is enabled.", ephemeral=True)
            return

        last_test_time = self.cog.test_captcha_cooldowns.get(user_id, 0)
        if current_time - last_test_time < self.cog.test_captcha_delay:
            remaining_time = int(self.cog.test_captcha_delay - (current_time - last_test_time))
            await interaction.response.send_message(f"❌ Please wait {remaining_time} more seconds before testing again.", ephemeral=True)
            return

        await interaction.response.defer(ephemeral=True)
        logger.info(f"[Test Button] User {user_id} triggered test.")
        self.cog.test_captcha_cooldowns[user_id] = current_time

        captcha_image_base64 = None
        image_bytes = None
        error = None
        captcha_code = None
        success = False
        method = "N/A"
        confidence = 0.0
        solve_duration = 0.0
        test_fid = self.cog.get_test_fid()

        try:
            logger.info(f"[Test Button] First logging in with test FID {test_fid}...")
            session, response_stove_info = self.cog.get_stove_info_wos(player_id=test_fid)
            
            try:
                player_info_json = response_stove_info.json()
                if player_info_json.get("msg") != "success":
                    logger.error(f"[Test Button] Login failed for test FID {test_fid}: {player_info_json.get('msg')}")
                    await interaction.followup.send(f"❌ Login failed with test FID {test_fid}. Please check if the FID is valid.", ephemeral=True)
                    return
                logger.info(f"[Test Button] Successfully logged in with test FID {test_fid}")
            except Exception as json_err:
                logger.error(f"[Test Button] Error parsing login response: {json_err}")
                await interaction.followup.send("❌ Error processing login response.", ephemeral=True)
                return
            
            logger.info(f"[Test Button] Fetching captcha for test FID {test_fid} using established session...")
            captcha_image_base64, error = await self.cog.fetch_captcha(test_fid, session=session)
            logger.info(f"[Test Button] Captcha fetch result: Error='{error}', HasImage={captcha_image_base64 is not None}")

            if error:
                await interaction.followup.send(f"❌ Error fetching test captcha from the API: `{error}`", ephemeral=True)
                return

            if captcha_image_base64:
                try:
                    if captcha_image_base64.startswith("data:image"):
                        img_b64_data = captcha_image_base64.split(",", 1)[1]
                    else:
                        img_b64_data = captcha_image_base64
                    image_bytes = base64.b64decode(img_b64_data)
                    logger.info("[Test Button] Successfully decoded base64 image.")
                except Exception as decode_err:
                    logger.error(f"[Test Button] Failed to decode base64 image: {decode_err}")
                    await interaction.followup.send("❌ Failed to decode captcha image data.", ephemeral=True)
                    return
            else:
                logger.error("[Test Button] Captcha fetch returned no image data.")
                await interaction.followup.send("❌ Failed to retrieve captcha image data from API.", ephemeral=True)
                return

            if image_bytes:
                logger.info("[Test Button] Solving fetched captcha...")
                start_solve_time = time.time()
                captcha_code, success, method, confidence, _ = await self.cog.captcha_solver.solve_captcha(
                    image_bytes, fid=f"test-{user_id}", attempt=0
                )
                solve_duration = time.time() - start_solve_time
                log_confidence_str = f'{confidence:.2f}' if isinstance(confidence, float) else 'N/A'
                logger.info(f"[Test Button] Solve result: Success={success}, Code='{captcha_code}', Method='{method}', Conf={log_confidence_str}. Duration: {solve_duration:.2f}s")
            else:
                 logger.error("[Test Button] Logic error: image_bytes is None before solving.")
                 await interaction.followup.send("❌ Internal error before solving captcha.", ephemeral=True)
                 return

            confidence_str = f'{confidence:.2f}' if isinstance(confidence, float) else 'N/A'
            embed = discord.Embed(
                title="🧪 CAPTCHA Solver Test Results (ddddocr)",
                description=(
                    f"**Test Summary**\n━━━━━━━━━━━━━━━━━━━━━━\n"
                    f"🤖 **OCR Success:** {'✅ Yes' if success else '❌ No'}\n"
                    f"🔍 **Recognized Code:** `{captcha_code if success and captcha_code else 'N/A'}`\n"
                    f"📊 **Confidence:** `{confidence_str}`\n"
                    f"⏱️ **Solve Time:** `{solve_duration:.2f}s`\n"
                    f"━━━━━━━━━━━━━━━━━━━━━━\n"
                ), color=discord.Color.green() if success else discord.Color.red()
            )

            save_path_str = None
            save_error_str = None
            try:
                self.cog.settings_cursor.execute("SELECT save_images FROM ocr_settings ORDER BY id DESC LIMIT 1")
                save_setting_row = self.cog.settings_cursor.fetchone()
                current_save_mode = save_setting_row[0] if save_setting_row else 0

                should_save_img = False
                save_tag = "UNKNOWN"
                if success and current_save_mode in [2, 3]:
                    should_save_img = True
                    save_tag = captcha_code if captcha_code else "SUCCESS_NOCDE"
                elif not success and current_save_mode in [1, 3]:
                    should_save_img = True
                    save_tag = "FAILED"

                if should_save_img and image_bytes:
                    logger.info(f"[Test Button] Attempting to save image based on mode {current_save_mode}. Status success={success}, tag='{save_tag}'")
                    captcha_dir = self.cog.captcha_solver.captcha_dir
                    safe_tag = re.sub(r'[\\/*?:"<>|]', '_', save_tag)
                    timestamp = int(time.time())

                    if success:
                         base_filename = f"{safe_tag}.png"
                    else:
                         base_filename = f"FAIL_{safe_tag}_{timestamp}.png"

                    test_path = os.path.join(captcha_dir, base_filename)

                    counter = 1
                    orig_path = test_path
                    while os.path.exists(test_path) and counter <= 100:
                        name, ext = os.path.splitext(orig_path)
                        test_path = f"{name}_{counter}{ext}"
                        counter += 1

                    if counter > 100:
                        save_error_str = f"Could not find unique filename for {base_filename} after 100 tries."
                        logger.warning(f"[Test Button] {save_error_str}")
                    else:
                        os.makedirs(captcha_dir, exist_ok=True)
                        with open(test_path, "wb") as f:
                            f.write(image_bytes)
                        save_path_str = os.path.basename(test_path)
                        logger.info(f"[Test Button] Saved test captcha image to {test_path}")

            except Exception as img_save_err:
                logger.exception(f"[Test Button] Error saving test image: {img_save_err}")
                save_error_str = f"Error during saving: {img_save_err}"

            if save_path_str:
                embed.add_field(name="📸 Captcha Image Saved", value=f"`{save_path_str}` in `{os.path.relpath(self.cog.captcha_solver.captcha_dir)}`", inline=False)
            elif save_error_str:
                embed.add_field(name="⚠️ Image Save Error", value=save_error_str, inline=False)

            await interaction.followup.send(embed=embed, ephemeral=True)
            logger.info(f"[Test Button] Test completed for user {user_id}.")

        except Exception as e:
            logger.exception(f"[Test Button] UNEXPECTED Error during test for user {user_id}: {e}")
            try:
                await interaction.followup.send(f"❌ An unexpected error occurred during the test: `{e}`. Please check the bot logs.", ephemeral=True)
            except Exception as followup_err:
                logger.error(f"[Test Button] Failed to send final error followup to user {user_id}: {followup_err}")

    async def image_save_select_callback(self, interaction: discord.Interaction):
        if not self.ddddocr_available:
            await interaction.response.send_message("❌ Required library (ddddocr) is not installed or failed to load.", ephemeral=True)
            return

        await interaction.response.defer(ephemeral=True) 
        
        try:
            selected_value = int(interaction.data["values"][0])
        
            success, message = await self.cog.update_ocr_settings(
                interaction=interaction,
                save_images=selected_value
            )

            if success:
                self.save_images_setting = selected_value
                for option in self.image_save_select_item.options:
                    option.default = (str(self.save_images_setting) == option.value)
            else:
                await interaction.followup.send(f"❌ {message}", ephemeral=True)

        except ValueError:
            await interaction.followup.send("❌ Invalid selection value for image saving.", ephemeral=True)
        except Exception:
            self.cog.logger.exception("Error processing image save selection in OCRSettingsView.")
            await interaction.followup.send("❌ An error occurred while updating image saving settings.", ephemeral=True)
        
        async def update_task(save_images_value):
            self.cog.logger.info(f"Task started: Updating OCR save_images to {save_images_value}")
            _success, _message = await self.cog.update_ocr_settings(
                interaction=None,
                save_images=save_images_value
            )
            self.cog.logger.info(f"Task finished: update_ocr_settings returned success={_success}, message='{_message}'")
            return _success, _message

        update_job = asyncio.create_task(update_task(selected_value))
        initial_followup_message = "⏳ Your settings are being updated... Please wait."
        try:
            progress_message = await interaction.followup.send(initial_followup_message, ephemeral=True)
        except discord.HTTPException as e:
            self.cog.logger.error(f"Failed to send initial followup for image save: {e}")
            return

        try:
            success, message_from_task = await asyncio.wait_for(update_job, timeout=60.0)
        except asyncio.TimeoutError:
            self.cog.logger.error("Timeout waiting for OCR settings update task to complete.")
            await progress_message.edit(content="⌛️ Timed out waiting for settings to update. Please try again or check logs.")
            return
        except Exception as e_task:
            self.cog.logger.exception(f"Exception in OCR settings update task: {e_task}")
            await progress_message.edit(content=f"❌ An error occurred during the update: {e_task}")
            return

        if success:
            self.cog.logger.info(f"OCR settings update successful: {message_from_task}")
            self.cog.settings_cursor.execute("SELECT enabled, save_images FROM ocr_settings ORDER BY id DESC LIMIT 1")
            ocr_settings_new = self.cog.settings_cursor.fetchone()
            if ocr_settings_new:
                self.save_images_setting = ocr_settings_new[1]
                for option in self.image_save_select_item.options:
                    option.default = (str(self.save_images_setting) == option.value)
            
            try:
                new_embed = interaction.message.embeds[0] if interaction.message.embeds else None

                await interaction.edit_original_response(
                    content=None,
                    embed=new_embed, 
                    view=self
                )
                await progress_message.edit(content=f"✅ {message_from_task}")
            except discord.NotFound:
                 self.cog.logger.warning("Original message or progress message for OCR settings not found for final update.")
            except Exception as e_edit_final:
                 self.cog.logger.exception(f"Error editing messages after successful OCR settings update: {e_edit_final}")
                 await progress_message.edit(content=f"✅ {message_from_task}\n⚠️ Couldn't fully refresh the view.")

        else:
            self.cog.logger.error(f"OCR settings update failed: {message_from_task}")
            await progress_message.edit(content=f"❌ {message_from_task}")

async def setup(bot):
    await bot.add_cog(GiftOperations(bot)) <|MERGE_RESOLUTION|>--- conflicted
+++ resolved
@@ -1755,46 +1755,7 @@
         await interaction.response.send_message(embed=embed, ephemeral=True)
 
     async def claim_report(self, interaction: discord.Interaction):
-<<<<<<< HEAD
-        view = ClaimReportView(self)
-        embed = discord.Embed(
-            title="📈 Gift Claim Reports",
-            description="Select a time period",
-            color=discord.Color.blue()
-        )
-        await interaction.response.send_message(embed=embed, view=view, ephemeral=True)
-
-    def build_claim_report_embed(self, timeframe: str) -> discord.Embed:
-        base_query = "SELECT fid, COUNT(*) FROM claim_logs"
-        title_suffix = "All Time"
-        if timeframe == "monthly":
-            base_query += " WHERE strftime('%Y-%m', claim_time) = strftime('%Y-%m', 'now')"
-            title_suffix = datetime.now().strftime("%B")
-        elif timeframe == "weekly":
-            base_query += " WHERE strftime('%Y-%W', claim_time) = strftime('%Y-%W', 'now')"
-            title_suffix = "This Week"
-
-        base_query += " GROUP BY fid ORDER BY COUNT(*) DESC"
-        self.cursor.execute(base_query)
-        rows = self.cursor.fetchall()
-
-        embed = discord.Embed(
-            title=f"📈 Gift Claim Report - {title_suffix}",
-            color=discord.Color.blue(),
-        )
-
-        if not rows:
-            embed.description = "No claim data available."
-            return embed
-
-        for fid, count in rows:
-            embed.add_field(
-                name=f"FID {fid}",
-                value=f"Claimed {count} codes",
-                inline=False,
-            )
-        return embed
-=======
+
         self.cursor.execute(
             "SELECT fid, COUNT(*) FROM claim_logs GROUP BY fid ORDER BY COUNT(*) DESC"
         )
@@ -1820,7 +1781,7 @@
             )
 
         await interaction.response.send_message(embed=embed, ephemeral=True)
->>>>>>> ed208cce
+
 
     @discord.app_commands.command(
         name="claimreport",
